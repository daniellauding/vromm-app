import React, { useState, useCallback, useEffect, useRef } from 'react';
import { YStack, XStack, Switch, useTheme, Card, Input, TextArea } from 'tamagui';
import { useAuth } from '../context/AuthContext';
import { useStudentSwitch } from '../context/StudentSwitchContext';
import { Database } from '../lib/database.types';
import * as Location from 'expo-location';
import {
  Alert,
  Modal,
  View,
  Pressable,
  Image,
  ScrollView,
  RefreshControl,
  Dimensions,
  TouchableOpacity,
  Animated,
  Easing,
  StyleSheet,
} from 'react-native';
import { Screen } from '../components/Screen';
import { FormField } from '../components/FormField';
import { Button } from '../components/Button';
import { Text } from '../components/Text';
import { Header } from '../components/Header';
import { getTabContentPadding } from '../utils/layout';
import { useColorScheme } from 'react-native';
import { Feather } from '@expo/vector-icons';
import { OnboardingModal } from '../components/OnboardingModal';
import { resetOnboarding } from '../components/Onboarding';
import { resetOnboardingForCurrentUser } from '../services/onboardingService';
import { useNavigation } from '@react-navigation/native';
import { RootStackNavigationProp } from '../types/navigation';
import { forceRefreshTranslations, debugTranslations } from '../services/translationService';
import { useTranslation } from '../contexts/TranslationContext';
import { useTour } from '../contexts/TourContext';
import { useLocation } from '../context/LocationContext';
import { useToast } from '../contexts/ToastContext';
import { usePromotionalModal } from '../components/PromotionalModal';
import { LockModal, useLockModal } from '../components/LockModal';
import { Language } from '../contexts/TranslationContext';
import DateTimePicker from '@react-native-community/datetimepicker';
import Popover from 'react-native-popover-view';
import { Platform, KeyboardAvoidingView } from 'react-native';
import * as ImagePicker from 'expo-image-picker';
import { decode } from 'base64-arraybuffer';
import { supabase } from '../lib/supabase';
import { inviteNewUser, inviteMultipleUsers, inviteUsersWithPasswords, getPendingInvitations, cancelInvitation, resendInvitation } from '../services/invitationService_v2';
import * as FileSystem from 'expo-file-system';
import { RadioButton, DropdownButton } from '../components/SelectButton';
import { RelationshipManagementModal } from '../components/RelationshipManagementModal';

import { RelationshipReviewSection } from '../components/RelationshipReviewSection';
import { RelationshipReviewModal } from '../components/RelationshipReviewModal';
import { ProfileRatingBadge } from '../components/ProfileRatingBadge';
import { RelationshipReviewService } from '../services/relationshipReviewService';
import { useScreenLogger } from '../hooks/useScreenLogger';
import { logNavigation, logError, logWarn, logInfo } from '../utils/logger';
import {
  monitorDatabaseCall,
  monitorNetworkCall,
  checkMemoryUsage,
  checkForPotentialIssues,
  getPerformanceSummary,
} from '../utils/performanceMonitor';
import { pushNotificationService } from '../services/pushNotificationService';
import Svg, { Rect, Text as SvgText, Line } from 'react-native-svg';
import { BarChart } from 'react-native-chart-kit';

import { format, startOfWeek, eachDayOfInterval, endOfWeek, parseISO, getDay } from 'date-fns';

type ExperienceLevel = Database['public']['Enums']['experience_level'];
type UserRole = Database['public']['Enums']['user_role'];

const EXPERIENCE_LEVELS: ExperienceLevel[] = ['beginner', 'intermediate', 'advanced'];
const USER_ROLES: UserRole[] = ['student', 'instructor', 'school'];
const LANGUAGES: Language[] = ['en', 'sv'];
const LANGUAGE_LABELS: Record<Language, string> = {
  en: 'English',
  sv: 'Svenska',
};

// Add stats interfaces
interface DayStats {
  day: string;
  dayIndex: number;
  distance: number; // in km
  time: number; // in minutes
  routes: number;
}

interface DrivingStats {
  weeklyData: DayStats[];
  totalDistance: number;
  totalTime: number;
  totalRoutes: number;
  mostActiveDay: string;
  averagePerDay: {
    distance: number;
    time: number;
  };
}

// Custom bar chart component
interface BarChartProps {
  data: { label: string; value: number; color?: string }[];
  height?: number;
  maxValue?: number;
  unit?: string;
  showValues?: boolean;
}

const CustomBarChart = ({
  data,
  height = 120,
  maxValue,
  unit = '',
  showValues = true,
}: BarChartProps) => {
  const screenWidth = Dimensions.get('window').width;
  const chartWidth = screenWidth - 80; // Account for padding
  const barWidth = (chartWidth - 60) / data.length; // Space for labels
  const actualMaxValue = maxValue || Math.max(...data.map((d) => d.value));

  return (
    <View style={{ alignItems: 'center', marginVertical: 8 }}>
      <Svg width={chartWidth} height={height + 40}>
        {/* Grid lines */}
        {[0, 0.25, 0.5, 0.75, 1].map((ratio, index) => (
          <Line
            key={index}
            x1={30}
            y1={10 + (height - 20) * ratio}
            x2={chartWidth - 10}
            y2={10 + (height - 20) * ratio}
            stroke="#333"
            strokeWidth={0.5}
            opacity={0.3}
          />
        ))}

        {/* Bars */}
        {data.map((item, index) => {
          const barHeight = actualMaxValue > 0 ? (item.value / actualMaxValue) * (height - 20) : 0;
          const x = 30 + index * barWidth + (barWidth - Math.min(barWidth * 0.8, 40)) / 2;
          const barWidthActual = Math.min(barWidth * 0.8, 40);

          return (
            <React.Fragment key={index}>
              {/* Bar */}
              <Rect
                x={x}
                y={height - 10 - barHeight}
                width={barWidthActual}
                height={barHeight}
                fill={item.color || '#00E6C3'}
                rx={2}
              />

              {/* Value label on top of bar */}
              {showValues && item.value > 0 && (
                <SvgText
                  x={x + barWidthActual / 2}
                  y={height - 15 - barHeight}
                  fontSize="10"
                  fill="#fff"
                  textAnchor="middle"
                  fontWeight="600"
                >
                  {item.value.toFixed(item.value < 10 ? 1 : 0)}
                  {unit}
                </SvgText>
              )}

              {/* Day label */}
              <SvgText
                x={x + barWidthActual / 2}
                y={height + 15}
                fontSize="11"
                fill="#888"
                textAnchor="middle"
                fontWeight="500"
              >
                {item.label}
              </SvgText>
            </React.Fragment>
          );
        })}

        {/* Y-axis labels */}
        {[0, 0.5, 1].map((ratio, index) => (
          <SvgText
            key={index}
            x={25}
            y={15 + (height - 20) * (1 - ratio)}
            fontSize="9"
            fill="#666"
            textAnchor="end"
          >
            {(actualMaxValue * ratio).toFixed(0)}
          </SvgText>
        ))}
      </Svg>
    </View>
  );
};

// Consolidated styles for ProfileScreen
const styles = StyleSheet.create({
  sheetOption: {
    paddingVertical: 12,
    paddingHorizontal: 16,
    borderRadius: 8,
    marginVertical: 4,
  },
  selectButton: {
    paddingVertical: 12,
    paddingHorizontal: 16,
    borderRadius: 4,
    marginVertical: 4,
    borderWidth: 1,
  },
  modalBackdrop: {
    flex: 1,
    backgroundColor: 'rgba(0, 0, 0, 0.5)',
    justifyContent: 'flex-end',
  },
  sheetContainer: {
    backgroundColor: 'white',
    borderTopLeftRadius: 16,
    borderTopRightRadius: 16,
    padding: 16,
    maxHeight: '80%',
  },
});

export function ProfileScreen() {
  const { user, profile, updateProfile, signOut, refreshProfile } = useAuth();
  const { language, setLanguage, t } = useTranslation();
  const { resetTour, startDatabaseTour } = useTour();
  const { setUserLocation } = useLocation();
  const { checkForPromotionalContent } = usePromotionalModal();
  const { showToast } = useToast();
  
  // Lock modal state
  const {
    showModal: showLockModal,
    modalContentType,
    featureName,
    showLockModal: showLockModalAction,
    hideLockModal,
  } = useLockModal();
  const [loading, setLoading] = useState(false);
  const [locationLoading, setLocationLoading] = useState(false);
  
  // Animated dots for "Detecting Location..."
  const [dotsCount, setDotsCount] = useState(0);
  
  // Debug mode state
  const [debugMode, setDebugMode] = useState(false);
  const [error, setError] = useState<string | null>(null);
  const [showRoleModal, setShowRoleModal] = useState(false);
  const [showExperienceModal, setShowExperienceModal] = useState(false);
  const [showLanguageModal, setShowLanguageModal] = useState(false);
  const [showOnboarding, setShowOnboarding] = useState(false);
  
  const [showDeleteDialog, setShowDeleteDialog] = useState(false);
  const deleteBackdropOpacity = useRef(new Animated.Value(0)).current;
  const deleteModalScale = useRef(new Animated.Value(0.8)).current;
  const [optDeletePrivate, setOptDeletePrivate] = useState(false);
  const [optDeletePublic, setOptDeletePublic] = useState(false);
  const [optDeleteEvents, setOptDeleteEvents] = useState(false);
  const [optDeleteExercises, setOptDeleteExercises] = useState(false);
  const [optDeleteReviews, setOptDeleteReviews] = useState(false);
  const [optTransferPublic, setOptTransferPublic] = useState(true);
  
  // Location autocomplete state
  const [showLocationDrawer, setShowLocationDrawer] = useState(false);
  const [locationSearchResults, setLocationSearchResults] = useState<any[]>([]);
  const [locationSearchTimeout, setLocationSearchTimeout] = useState<ReturnType<typeof setTimeout> | null>(null);
  const [activeTab, setActiveTab] = useState<'overview' | 'stats' | 'relationships' | 'billing'>('overview');
  
  const theme = useTheme();
  const navigation = useNavigation<RootStackNavigationProp>();
  const [avatarUploading, setAvatarUploading] = useState(false);
  const [supervisors, setSupervisors] = useState<
    Array<{ supervisor_id: string; supervisor_name: string; supervisor_email: string; relationship_created?: string }>
  >([]);
  const [schools, setSchools] = useState<
    Array<{ school_id: string; school_name: string; school_location: string }>
  >([]);
  const [relationshipsLoading, setRelationshipsLoading] = useState(false);
  const [showSupervisorModal, setShowSupervisorModal] = useState(false);
  const [showSchoolModal, setShowSchoolModal] = useState(false);
  const [availableSupervisors, setAvailableSupervisors] = useState<
    Array<{ id: string; full_name: string; email: string }>
  >([]);
  const [availableSchools, setAvailableSchools] = useState<
    Array<{ id: string; name: string; location: string }>
  >([]);
  const [selectedSupervisorIds, setSelectedSupervisorIds] = useState<string[]>([]);
  const [refreshing, setRefreshing] = useState(false);

  // Student selector for teachers/instructors
  const [supervisedStudents, setSupervisedStudents] = useState<
    Array<{ id: string; full_name: string; email: string; relationship_created?: string }>
  >([]);
  const [availableStudents, setAvailableStudents] = useState<
    Array<{ id: string; full_name: string; email: string }>
  >([]);
  const [showStudentSelector, setShowStudentSelector] = useState(false);
  
  // Use StudentSwitchContext for managing active student
  const { activeStudentId, setActiveStudent, clearActiveStudent } = useStudentSwitch();

  // Unified relationship management modal
  const [showRelationshipModal, setShowRelationshipModal] = useState(false);

  // Invitation system states (keep for backward compatibility)
  const [showInviteModal, setShowInviteModal] = useState(false);
  const [searchQuery, setSearchQuery] = useState('');
  const [searchResults, setSearchResults] = useState<
    Array<{ id: string; full_name: string; email: string }>
  >([]);
  const [searchLoading, setSearchLoading] = useState(false);
  const [inviteType, setInviteType] = useState<'supervisor' | 'student' | null>(null);
  const [inviteEmails, setInviteEmails] = useState<string[]>([]);
  const [invitePasswords, setInvitePasswords] = useState<string[]>([]); // NEW: Store passwords for each email
  const [inviteCustomMessage, setInviteCustomMessage] = useState(''); // Custom message for invitations
  const [pendingInvitations, setPendingInvitations] = useState<any[]>([]);
  const [showPendingInvites, setShowPendingInvites] = useState(false);

  // Avatar selection modal state
  const [showAvatarModal, setShowAvatarModal] = useState(false);
  const avatarBackdropOpacity = useRef(new Animated.Value(0)).current;
  const avatarSheetTranslateY = useRef(new Animated.Value(300)).current;

  // Location selection modal animation refs
  const locationBackdropOpacity = useRef(new Animated.Value(0)).current;
  const locationSheetTranslateY = useRef(new Animated.Value(300)).current;

  // Developer options modal state
  const [showDeveloperModal, setShowDeveloperModal] = useState(false);
  const developerBackdropOpacity = useRef(new Animated.Value(0)).current;
  const developerSheetTranslateY = useRef(new Animated.Value(300)).current;

  // Role, Experience, Language modal animation refs
  const roleBackdropOpacity = useRef(new Animated.Value(0)).current;
  const roleSheetTranslateY = useRef(new Animated.Value(300)).current;
  const spinValue = useRef(new Animated.Value(0)).current;
  const experienceBackdropOpacity = useRef(new Animated.Value(0)).current;
  const experienceSheetTranslateY = useRef(new Animated.Value(300)).current;
  const languageBackdropOpacity = useRef(new Animated.Value(0)).current;
  const languageSheetTranslateY = useRef(new Animated.Value(300)).current;

  // Notification modal state and animation refs
  const [showNotificationModal, setShowNotificationModal] = useState(false);
  const notificationBackdropOpacity = useRef(new Animated.Value(0)).current;
  const notificationSheetTranslateY = useRef(new Animated.Value(300)).current;

  // Theme modal state and animation refs
  const [showThemeModal, setShowThemeModal] = useState(false);
  const themeBackdropOpacity = useRef(new Animated.Value(0)).current;
  const themeSheetTranslateY = useRef(new Animated.Value(300)).current;



  // Körkortsplan modal state and animation refs
  const [showKorkortsplanModal, setShowKorkortsplanModal] = useState(false);
  const korkortsplanBackdropOpacity = useRef(new Animated.Value(0)).current;
  const korkortsplanSheetTranslateY = useRef(new Animated.Value(300)).current;

  // License plan form state (moved from LicensePlanScreen)
  const [targetDate, setTargetDate] = useState<Date | null>(() => {
    const planData = profile?.license_plan_data as any;
    if (planData?.target_date) {
      return new Date(planData.target_date);
    }
    return null;
  });
  const [showDatePicker, setShowDatePicker] = useState(false);
  const [showDatePopover, setShowDatePopover] = useState(false);
  const [selectedDateOption, setSelectedDateOption] = useState<string>('6months');
  const dateButtonRef = useRef<any>(null);
  const [hasTheory, setHasTheory] = useState<boolean>(() => {
    const planData = profile?.license_plan_data as any;
    return planData?.has_theory || false;
  });
  const [hasPractice, setHasPractice] = useState<boolean>(() => {
    const planData = profile?.license_plan_data as any;
    return planData?.has_practice || false;
  });
  const [previousExperience, setPreviousExperience] = useState<string>(() => {
    const planData = profile?.license_plan_data as any;
    return planData?.previous_experience || '';
  });
  const [specificGoals, setSpecificGoals] = useState<string>(() => {
    const planData = profile?.license_plan_data as any;
    return planData?.specific_goals || '';
  });

  // Sound settings
  const [soundEnabled, setSoundEnabled] = useState(true);

  // Add driving stats state
  const [drivingStats, setDrivingStats] = useState<DrivingStats | null>(null);
  const [statsLoading, setStatsLoading] = useState(false);
  
  // Billing state
  const [subscriptionPlans, setSubscriptionPlans] = useState<any[]>([]);
  const [paymentHistory, setPaymentHistory] = useState<any[]>([]);
  const [currentSubscription, setCurrentSubscription] = useState<any>(null);
  const [billingLoading, setBillingLoading] = useState(false);
  
  // Relationship reviews state
  const [userRating, setUserRating] = useState({ averageRating: 0, reviewCount: 0, canReview: false, alreadyReviewed: false });
  const [relationshipReviews, setRelationshipReviews] = useState<any[]>([]);
  const [reviewsLoading, setReviewsLoading] = useState(false);
  
  // Removal review modal state
  const [showRemovalReviewModal, setShowRemovalReviewModal] = useState(false);
  const [removalTargetSupervisor, setRemovalTargetSupervisor] = useState<{
    id: string;
    name: string;
    email: string;
  } | null>(null);

  // Add comprehensive logging
  const { logAction, logAsyncAction, logRenderIssue, logMemoryWarning } = useScreenLogger({
    screenName: 'ProfileScreen',
    trackPerformance: true,
    trackMemory: true,
  });

  const [formData, setFormData] = useState({
    full_name: profile?.full_name || '',
    location: (profile as any)?.preferred_city || profile?.location || '', // Check onboarding data first
    role: profile?.role || ('student' as UserRole),
    experience_level: profile?.experience_level || ('beginner' as ExperienceLevel),
    private_profile: profile?.private_profile || false,
    location_lat: (profile as any)?.preferred_city_coords?.latitude || profile?.location_lat || null,
    location_lng: (profile as any)?.preferred_city_coords?.longitude || profile?.location_lng || null,
    avatar_url: profile?.avatar_url || null,
  });

  // Update form data when profile changes (e.g., after onboarding completion)
  useEffect(() => {
    if (profile) {
      setFormData({
        full_name: profile?.full_name || '',
        location: (profile as any)?.preferred_city || profile?.location || '',
        role: profile?.role || ('student' as UserRole),
        experience_level: profile?.experience_level || ('beginner' as ExperienceLevel),
        private_profile: profile?.private_profile || false,
        location_lat: (profile as any)?.preferred_city_coords?.latitude || profile?.location_lat || null,
        location_lng: (profile as any)?.preferred_city_coords?.longitude || profile?.location_lng || null,
        avatar_url: profile?.avatar_url || null,
      });

      // Update license plan form data when profile changes
      const planData = profile.license_plan_data as any;
      if (planData?.target_date) {
        setTargetDate(new Date(planData.target_date));
      } else {
        setTargetDate(null);
      }
      setHasTheory(planData?.has_theory || false);
      setHasPractice(planData?.has_practice || false);
      setPreviousExperience(planData?.previous_experience || '');
      setSpecificGoals(planData?.specific_goals || '');
    }
  }, [profile]);


  const handleSignOut = async () => {
    try {
      setLoading(true);
      await signOut();
    } catch (err) {
      setError(err instanceof Error ? err.message : t('errors.signOutFailed') || 'Failed to sign out');
    } finally {
      setLoading(false);
    }
  };

  const SYSTEM_PROFILE_UUID = '22f2bccb-efb5-4f67-85fd-8078a25acebc';

  const handleConfirmDeleteAccount = async () => {
    try {
      if (!user?.id) return;
      
      console.log('🗑️ [DELETE_ACCOUNT] Starting delete process...');
      console.log('🗑️ [DELETE_ACCOUNT] User ID:', user.id);
      console.log('🗑️ [DELETE_ACCOUNT] Options:', {
        optDeletePrivate,
        optDeletePublic,
        optDeleteEvents,
        optDeleteExercises,
        optDeleteReviews,
        optTransferPublic,
        SYSTEM_PROFILE_UUID
      });
      
      const { data, error } = await supabase.rpc('process_user_account_deletion', {
        p_user_id: user.id,
        p_delete_private_routes: optDeletePrivate,
        p_delete_public_routes: optDeletePublic,
        p_delete_events: optDeleteEvents,
        p_delete_exercises: optDeleteExercises,
        p_delete_reviews: optDeleteReviews,
        p_transfer_public_to: optTransferPublic ? SYSTEM_PROFILE_UUID : null,
      });
      
      console.log('🗑️ [DELETE_ACCOUNT] RPC Result:', { data, error });
      
      if (error) {
        console.error('🗑️ [DELETE_ACCOUNT] RPC Error:', error);
        throw error;
      }
      
      if (data && !data.success) {
        console.error('🗑️ [DELETE_ACCOUNT] Function returned error:', data);
        throw new Error(data.message || 'Delete account failed');
      }
      
      console.log('🗑️ [DELETE_ACCOUNT] Account deletion successful:', data);

      await supabase.auth.signOut();
      showToast({
        title: t('deleteAccount.successTitle') || 'Account deleted',
        message: t('deleteAccount.successMessage') || 'Your account was deleted.',
        type: 'success'
      });
      hideDeleteSheet();
    } catch (err) {
      console.error('Delete account error:', err);
      showToast({
        title: t('errors.title') || 'Error',
        message: (err as any)?.message || t('errors.deleteAccountFailed') || 'Failed to delete account',
        type: 'error'
      });
    } finally {
      setShowDeleteDialog(false);
    }
  };

  const detectLocation = useCallback(async () => {
    let dotsInterval: NodeJS.Timeout | null = null;
    try {
      setLocationLoading(true);
      
      // Always try to detect location, even if city is already selected (allow override)
      
      // Start dots animation
      dotsInterval = setInterval(() => {
        setDotsCount(prev => (prev + 1) % 4); // 0, 1, 2, 3, then back to 0
      }, 500);

      const { status } = await Location.requestForegroundPermissionsAsync();
      if (status !== 'granted') {
        showToast({
          title: t('errors.permissionDenied') || 'Permission denied',
          message: t('errors.enableLocationServices') || 'Please enable location services to use this feature',
          type: 'error'
        });
        setLocationLoading(false);
        return;
      }

      let location;
      try {
        location = await Location.getCurrentPositionAsync({});
      } catch (locationError) {
        console.log('📍 Location failed, using Lund, Sweden fallback');
        // Fallback location for simulator - Lund, Sweden (same as OnboardingInteractive)
        location = {
          coords: {
            latitude: 55.7047,
            longitude: 13.1910,
          },
        };
      }

      // Get address from coordinates
      const [address] = await Location.reverseGeocodeAsync({
        latitude: location.coords.latitude,
        longitude: location.coords.longitude,
      });

      const locationString = [address.city, address.country]
        .filter(Boolean)
        .join(', ');

      console.log('📍 Location detected:', locationString, 'overriding existing:', formData.location);

      setFormData((prev) => ({
        ...prev,
        location: locationString, // This should override existing location
        location_lat: location.coords.latitude,
        location_lng: location.coords.longitude,
      }));

      // Auto-save detected location (save to both location and preferred_city fields)
      if (user) {
        try {
          await updateProfile({
            location: locationString,
            location_lat: location.coords.latitude,
            location_lng: location.coords.longitude,
          });
          console.log('✅ Location saved to profile:', locationString);
        } catch (error) {
          console.error('Error saving detected location:', error);
        }
      }

      // Update LocationContext as well
      await setUserLocation({
        name: locationString,
        latitude: location.coords.latitude,
        longitude: location.coords.longitude,
        source: 'gps',
        timestamp: new Date().toISOString(),
      });

      // Close location sheet and show success
      hideLocationSheet();
      showToast({
        title: t('common.success') || 'Success',
        message: `Location detected: ${locationString}`,
        type: 'success'
      });

    } catch (err) {
      showToast({
        title: t('errors.title') || 'Error',
        message: t('errors.locationDetectionFailed') || 'Failed to detect location',
        type: 'error'
      });
    } finally {
      setLocationLoading(false);
      setDotsCount(0);
      // Clear dots interval if it exists
      if (dotsInterval) {
        clearInterval(dotsInterval);
      }
    }
  }, [user, updateProfile, setUserLocation, showToast, t]);

  // Location search function similar to OnboardingInteractive
  const handleLocationSearch = async (query: string) => {
    // Update form data as user types
    setFormData((prev) => ({ ...prev, location: query }));

    // Clear previous timeout
    if (locationSearchTimeout) {
      clearTimeout(locationSearchTimeout);
    }

    if (!query.trim() || query.length < 2) {
      setLocationSearchResults([]);
      return;
    }

    // Set new timeout for debounced search
    const timeout = setTimeout(async () => {
      try {
        // Try with original query first
        let results = await Location.geocodeAsync(query);

        // If no results, try with more specific search terms
        if (results.length === 0) {
          const searchTerms = [
            `${query}, Sweden`,
            `${query}, United States`,
            `${query}, Europe`,
            query, // Original query as fallback
          ];

          for (const term of searchTerms) {
            results = await Location.geocodeAsync(term);
            if (results.length > 0) break;
          }
        }

        if (results.length > 0) {
          const addresses = await Promise.all(
            results.map(async (result) => {
              try {
                const address = await Location.reverseGeocodeAsync({
                  latitude: result.latitude,
                  longitude: result.longitude,
                });
                return {
                  ...address[0],
                  coords: {
                    latitude: result.latitude,
                    longitude: result.longitude,
                  },
                };
              } catch (err) {
                return null;
              }
            })
          );

          // Filter out null values and duplicates
          const uniqueAddresses = addresses.filter(
            (addr, index, self) =>
              addr &&
              addr.coords &&
              index ===
                self.findIndex(
                  (a) =>
                    a?.coords?.latitude === addr.coords?.latitude &&
                    a?.coords?.longitude === addr.coords?.longitude,
                ),
          );

          setLocationSearchResults(uniqueAddresses);
          if (uniqueAddresses.length > 0) {
            setShowLocationDrawer(true);
          }
        } else {
          setLocationSearchResults([]);
        }
      } catch (err) {
        console.error('Location geocoding error:', err);
        setLocationSearchResults([]);
      }
    }, 300);

    setLocationSearchTimeout(timeout);
  };

  // Handle location selection from autocomplete
  const handleLocationSelect = async (locationData: any) => {
    const locationName = [locationData.city, locationData.region, locationData.country]
      .filter(Boolean)
      .join(', ');
    
    setFormData((prev) => ({
      ...prev,
      location: locationName,
      location_lat: locationData.coords?.latitude || null,
      location_lng: locationData.coords?.longitude || null,
    }));
    
    // Save to database profile (both location and preferred_city fields)
    if (user && locationData.coords?.latitude && locationData.coords?.longitude) {
      try {
        await updateProfile({
          location: locationName,
          location_lat: locationData.coords.latitude,
          location_lng: locationData.coords.longitude,
        });
        console.log('✅ Location saved to profile:', locationName);
      } catch (error) {
        console.error('Error saving selected location:', error);
      }
    }
    
    // Update LocationContext with selected location
    if (locationData.coords?.latitude && locationData.coords?.longitude) {
      await setUserLocation({
        name: locationName,
        latitude: locationData.coords.latitude,
        longitude: locationData.coords.longitude,
        source: 'profile',
        timestamp: new Date().toISOString(),
      });
    }
    
    hideLocationSheet();
    setLocationSearchResults([]);
  };

  const handleShowOnboarding = async () => {
    await resetOnboarding('vromm_onboarding');
    setShowOnboarding(true);
  };

  const handleResetOnboarding = async () => {
    try {
      await resetOnboardingForCurrentUser();
      alert('Onboarding has been reset. You will see onboarding again next time you open the app.');
    } catch (error) {
      console.error('Error resetting onboarding:', error);
      alert('Failed to reset onboarding.');
    }
  };

  const navigateToOnboardingDemo = useCallback(() => {
    navigation.navigate('OnboardingDemo');
  }, [navigation]);

  const navigateToTranslationDemo = useCallback(() => {
    navigation.navigate('TranslationDemo');
  }, [navigation]);

  const refreshTranslations = useCallback(async () => {
    try {
      setLoading(true);
      // First debug the current translation cache
      await debugTranslations();

      // Ask for confirmation
      Alert.alert(t('profile.refreshTranslations'), t('profile.refreshConfirm'), [
        {
          text: t('common.cancel'),
          style: 'cancel',
        },
        {
          text: t('common.save'),
          onPress: async () => {
            try {
              // Force refresh all translations
              await forceRefreshTranslations();

              // Debug the new translations cache
              await debugTranslations();

              showToast({
                title: 'Success',
                message: t('profile.refreshSuccess'),
                type: 'success'
              });
            } catch (err) {
              console.error('Error refreshing translations:', err);
              showToast({
                title: t('common.error'),
                message: 'Failed to refresh translations',
                type: 'error'
              });
            } finally {
              setLoading(false);
            }
          },
        },
      ]);
    } catch (err) {
      console.error('Error in refreshTranslations:', err);
      Alert.alert(t('common.error'), 'Failed to handle translations');
    } finally {
      setLoading(false);
    }
  }, [t]);

  // Avatar upload handler
  const handlePickAvatar = async (useCamera = false) => {
    try {
      setAvatarUploading(true);
      let result;

      if (useCamera) {
        const { status } = await ImagePicker.requestCameraPermissionsAsync();
        if (status !== 'granted') {
          showToast({
            title: 'Permission needed',
            message: 'Camera permission is required to take a photo',
            type: 'error'
          });
          return;
        }
        result = await ImagePicker.launchCameraAsync({
          mediaTypes: ImagePicker.MediaTypeOptions.Images,
          allowsEditing: true,
          aspect: [1, 1],
          quality: 0.8,
        });
      } else {
        const { status } = await ImagePicker.requestMediaLibraryPermissionsAsync();
        if (status !== 'granted') {
          showToast({
            title: 'Permission needed',
            message: 'Media library permission is required',
            type: 'error'
          });
          return;
        }
        result = await ImagePicker.launchImageLibraryAsync({
          mediaTypes: ImagePicker.MediaTypeOptions.Images,
          allowsEditing: true,
          aspect: [1, 1],
          quality: 0.8,
        });
      }

      if (!result.canceled && result.assets && result.assets[0]) {
        const asset = result.assets[0];

        if (!asset.uri) {
          throw new Error('No image URI found');
        }

        // Use the same stable method as AddReviewScreen
        const response = await fetch(asset.uri);
        const blob = await response.blob();
        const reader = new FileReader();
        const base64 = await new Promise<string>((resolve, reject) => {
          reader.onloadend = () => {
            const base64data = reader.result as string;
            resolve(base64data.split(',')[1]); // Remove data URL prefix
          };
          reader.onerror = () => reject(new Error('Failed to process image'));
          reader.readAsDataURL(blob);
        });

        // Determine file extension
        const ext = asset.uri.split('.').pop()?.toLowerCase() || 'jpg';
        const userId = profile?.id || 'unknown-user';
        const fileName = `avatars/${userId}/${Date.now()}.${ext}`;

        // Upload to Supabase storage with monitoring
        const uploadResult = await monitorNetworkCall(
          () =>
            supabase.storage.from('avatars').upload(fileName, decode(base64), {
              contentType: `image/${ext === 'jpg' ? 'jpeg' : ext}`,
              upsert: true,
            }),
          `storage/avatars/${fileName}`,
          'POST',
        );

        if (uploadResult.error) {
          logError('Avatar upload failed', uploadResult.error);
          throw uploadResult.error;
        }

        const {
          data: { publicUrl },
        } = supabase.storage.from('avatars').getPublicUrl(fileName);

        // Save avatar URL to profile with monitoring
        await monitorDatabaseCall(
          () => updateProfile({ ...formData, avatar_url: publicUrl }),
          'profiles',
          'update',
          ['avatar_url', 'updated_at'],
        );

        checkMemoryUsage('ProfileScreen.avatarUpload');
        setFormData((prev) => ({ ...prev, avatar_url: publicUrl }));
        // Alert.alert('Success', 'Avatar updated!');
      }
    } catch (err) {
      console.error('Avatar upload error:', err);
      const errorMessage = err instanceof Error ? err.message : 'Failed to upload avatar';
      showToast({
        title: t('errors.title') || 'Error',
        message: errorMessage,
        type: 'error'
      });
    } finally {
      setAvatarUploading(false);
    }
  };

  const handleDeleteAvatar = async () => {
    try {
      setAvatarUploading(true);
      await updateProfile({ ...formData, avatar_url: null });
      setFormData((prev) => ({ ...prev, avatar_url: null }));
      showToast({
        title: 'Success',
        message: 'Avatar removed!',
        type: 'success'
      });
    } catch (err) {
      showToast({
        title: t('errors.title') || 'Error',
        message: 'Failed to delete avatar',
        type: 'error'
      });
    } finally {
      setAvatarUploading(false);
    }
  };

  // Avatar modal show/hide functions
  const showAvatarSheet = () => {
    setShowAvatarModal(true);
    // Fade in the backdrop
    Animated.timing(avatarBackdropOpacity, {
      toValue: 1,
      duration: 200,
      useNativeDriver: true,
    }).start();
    // Slide up the sheet
    Animated.timing(avatarSheetTranslateY, {
      toValue: 0,
      duration: 300,
      easing: Easing.out(Easing.ease),
      useNativeDriver: true,
    }).start();
  };

  const hideAvatarSheet = () => {
    // Fade out the backdrop
    Animated.timing(avatarBackdropOpacity, {
      toValue: 0,
      duration: 200,
      useNativeDriver: true,
    }).start();
    // Slide down the sheet
    Animated.timing(avatarSheetTranslateY, {
      toValue: 300,
      duration: 300,
      easing: Easing.in(Easing.ease),
      useNativeDriver: true,
    }).start(() => {
      setShowAvatarModal(false);
    });
  };

  // Location modal show/hide functions  
  const showLocationSheet = () => {
    setShowLocationDrawer(true);
    // Fade in the backdrop
    Animated.timing(locationBackdropOpacity, {
      toValue: 1,
      duration: 200,
      useNativeDriver: true,
    }).start();
    // Slide up the sheet
    Animated.timing(locationSheetTranslateY, {
      toValue: 0,
      duration: 300,
      easing: Easing.out(Easing.ease),
      useNativeDriver: true,
    }).start();
  };

  const hideLocationSheet = () => {
    // Fade out the backdrop
    Animated.timing(locationBackdropOpacity, {
      toValue: 0,
      duration: 200,
      useNativeDriver: true,
    }).start();
    // Slide down the sheet
    Animated.timing(locationSheetTranslateY, {
      toValue: 300,
      duration: 300,
      easing: Easing.in(Easing.ease),
      useNativeDriver: true,
    }).start(() => {
      setShowLocationDrawer(false);
    });
  };

  // Developer options modal show/hide functions
  const showDeveloperSheet = () => {
    setShowDeveloperModal(true);
    // Fade in the backdrop
    Animated.timing(developerBackdropOpacity, {
      toValue: 1,
      duration: 200,
      useNativeDriver: true,
    }).start();
    // Slide up the sheet
    Animated.timing(developerSheetTranslateY, {
      toValue: 0,
      duration: 300,
      easing: Easing.out(Easing.ease),
      useNativeDriver: true,
    }).start();
  };

  const hideDeveloperSheet = () => {
    // Fade out the backdrop
    Animated.timing(developerBackdropOpacity, {
      toValue: 0,
      duration: 200,
      useNativeDriver: true,
    }).start();
    // Slide down the sheet
    Animated.timing(developerSheetTranslateY, {
      toValue: 300,
      duration: 300,
      easing: Easing.in(Easing.ease),
      useNativeDriver: true,
    }).start(() => {
      setShowDeveloperModal(false);
    });
  };

  // Role modal show/hide functions
  const showRoleSheet = () => {
    setShowRoleModal(true);
    Animated.timing(roleBackdropOpacity, {
      toValue: 1,
      duration: 200,
      useNativeDriver: true,
    }).start();
    Animated.timing(roleSheetTranslateY, {
      toValue: 0,
      duration: 300,
      easing: Easing.out(Easing.ease),
      useNativeDriver: true,
    }).start();
  };

  const hideRoleSheet = () => {
    Animated.timing(roleBackdropOpacity, {
      toValue: 0,
      duration: 200,
      useNativeDriver: true,
    }).start();
    Animated.timing(roleSheetTranslateY, {
      toValue: 300,
      duration: 300,
      easing: Easing.in(Easing.ease),
      useNativeDriver: true,
    }).start(() => {
      setShowRoleModal(false);
    });
  };

  // Experience modal show/hide functions
  const showExperienceSheet = () => {
    setShowExperienceModal(true);
    Animated.timing(experienceBackdropOpacity, {
      toValue: 1,
      duration: 200,
      useNativeDriver: true,
    }).start();
    Animated.timing(experienceSheetTranslateY, {
      toValue: 0,
      duration: 300,
      easing: Easing.out(Easing.ease),
      useNativeDriver: true,
    }).start();
  };

  const hideExperienceSheet = () => {
    Animated.timing(experienceBackdropOpacity, {
      toValue: 0,
      duration: 200,
      useNativeDriver: true,
    }).start();
    Animated.timing(experienceSheetTranslateY, {
      toValue: 300,
      duration: 300,
      easing: Easing.in(Easing.ease),
      useNativeDriver: true,
    }).start(() => {
      setShowExperienceModal(false);
    });
  };

  // Language modal show/hide functions
  const showLanguageSheet = () => {
    setShowLanguageModal(true);
    Animated.timing(languageBackdropOpacity, {
      toValue: 1,
      duration: 200,
      useNativeDriver: true,
    }).start();
    Animated.timing(languageSheetTranslateY, {
      toValue: 0,
      duration: 300,
      easing: Easing.out(Easing.ease),
      useNativeDriver: true,
    }).start();
  };

  const hideLanguageSheet = () => {
    Animated.timing(languageBackdropOpacity, {
      toValue: 0,
      duration: 200,
      useNativeDriver: true,
    }).start();
    Animated.timing(languageSheetTranslateY, {
      toValue: 300,
      duration: 300,
      easing: Easing.in(Easing.ease),
      useNativeDriver: true,
    }).start(() => {
      setShowLanguageModal(false);
    });
  };

  // Notification modal show/hide functions
  const showNotificationSheet = () => {
    setShowNotificationModal(true);
    Animated.timing(notificationBackdropOpacity, {
      toValue: 1,
      duration: 200,
      useNativeDriver: true,
    }).start();
    Animated.timing(notificationSheetTranslateY, {
      toValue: 0,
      duration: 300,
      easing: Easing.out(Easing.ease),
      useNativeDriver: true,
    }).start();
  };

  const hideNotificationSheet = () => {
    Animated.timing(notificationBackdropOpacity, {
      toValue: 0,
      duration: 200,
      useNativeDriver: true,
    }).start();
    Animated.timing(notificationSheetTranslateY, {
      toValue: 300,
      duration: 300,
      easing: Easing.in(Easing.ease),
      useNativeDriver: true,
    }).start(() => {
      setShowNotificationModal(false);
    });
  };

  // Get system color scheme at component level (for theme settings display)
  const systemColorScheme = useColorScheme();

  // Theme modal show/hide functions
  const showThemeSheet = () => {
    console.log('🎨 Opening theme settings modal');
    console.log('🎨 Current theme preference:', profile?.theme_preference || 'system');
    console.log('🎨 Profile data:', { 
      theme_preference: profile?.theme_preference,
      hasProfile: !!profile 
    });
    console.log('🎨 System color scheme:', systemColorScheme);
    console.log('🎨 Current effective theme:', profile?.theme_preference === 'system' ? systemColorScheme : profile?.theme_preference);
    setShowThemeModal(true);
    Animated.timing(themeBackdropOpacity, {
      toValue: 1,
      duration: 200,
      useNativeDriver: true,
    }).start();
    Animated.timing(themeSheetTranslateY, {
      toValue: 0,
      duration: 200,
      useNativeDriver: true,
    }).start();
  };

  const hideThemeSheet = () => {
    Animated.timing(themeBackdropOpacity, {
      toValue: 0,
      duration: 200,
      useNativeDriver: true,
    }).start();
    Animated.timing(themeSheetTranslateY, {
      toValue: 300,
      duration: 300,
      easing: Easing.in(Easing.ease),
      useNativeDriver: true,
    }).start(() => {
      setShowThemeModal(false);
    });
  };



  // Körkortsplan modal show/hide functions
  const showKorkortsplanSheet = () => {
    setShowKorkortsplanModal(true);
    Animated.timing(korkortsplanBackdropOpacity, {
      toValue: 1,
      duration: 200,
      useNativeDriver: true,
    }).start();
    Animated.timing(korkortsplanSheetTranslateY, {
      toValue: 0,
      duration: 300,
      easing: Easing.out(Easing.ease),
      useNativeDriver: true,
    }).start();
  };

  const hideKorkortsplanSheet = () => {
    Animated.timing(korkortsplanBackdropOpacity, {
      toValue: 0,
      duration: 200,
      useNativeDriver: true,
    }).start();
    Animated.timing(korkortsplanSheetTranslateY, {
      toValue: 300,
      duration: 300,
      easing: Easing.in(Easing.ease),
      useNativeDriver: true,
    }).start(() => {
      setShowKorkortsplanModal(false);
    });
  };

  // Delete account modal show/hide functions
  const showDeleteSheet = () => {
    setShowDeleteDialog(true);
    Animated.timing(deleteBackdropOpacity, {
      toValue: 1,
      duration: 200,
      useNativeDriver: true,
    }).start();
    Animated.timing(deleteModalScale, {
      toValue: 1,
      duration: 300,
      easing: Easing.out(Easing.back(1.1)),
      useNativeDriver: true,
    }).start();
  };

  const hideDeleteSheet = () => {
    Animated.timing(deleteBackdropOpacity, {
      toValue: 0,
      duration: 200,
      useNativeDriver: true,
    }).start();
    Animated.timing(deleteModalScale, {
      toValue: 0.8,
      duration: 300,
      easing: Easing.in(Easing.ease),
      useNativeDriver: true,
    }).start(() => {
      setShowDeleteDialog(false);
    });
  };

  // License plan functions (moved from LicensePlanScreen)
  const handleDateChange = (event: any, selectedDate?: Date) => {
    setShowDatePicker(Platform.OS === 'ios');
    if (selectedDate) {
      setTargetDate(selectedDate);
    }
  };

  const handleLicensePlanSubmit = async () => {
    if (!user) return;

    try {
      setLoading(true);

      // Format the data to save
      const licenseData = {
        target_date: targetDate ? targetDate.toISOString() : null,
        has_theory: hasTheory,
        has_practice: hasPractice,
        previous_experience: previousExperience,
        specific_goals: specificGoals,
      };

      // Update the profile
      const { error } = await supabase
        .from('profiles')
        .update({
          license_plan_completed: true,
          license_plan_data: licenseData,
        })
        .eq('id', user.id);

      if (error) throw error;

      // Refresh the profile to get the updated data
      await refreshProfile();

      showToast({
        title: 'Sparad!',
        message: 'Din körkortsplan har sparats',
        type: 'success'
      });

      // Hide the modal
      hideKorkortsplanSheet();
    } catch (err) {
      console.error('Error saving license plan:', err);
      showToast({
        title: 'Fel',
        message: 'Kunde inte spara körkortsplanen',
        type: 'error'
      });
    } finally {
      setLoading(false);
    }
  };

  // Get user's complete profile with relationships
  const getUserProfileWithRelationships = useCallback(
    async (userId: string) => {
      try {
        setRelationshipsLoading(true);

        // Get supervisors using direct query to include relationship dates
        const { data: supervisorsData, error: supervisorsError } = await supabase
          .from('student_supervisor_relationships')
          .select(`
            supervisor_id,
            created_at,
            profiles!ssr_supervisor_id_fkey (
              id,
              full_name,
              email,
              role
            )
          `)
          .eq('student_id', userId);

        // Transform supervisor data to match expected format
        const transformedSupervisors = supervisorsData?.map(rel => ({
          supervisor_id: rel.supervisor_id,
          supervisor_name: (rel as any).profiles?.full_name || t('profile.unknownSupervisor') || 'Unknown Supervisor',
          supervisor_email: (rel as any).profiles?.email || '',
          relationship_created: rel.created_at,
        })) || [];

        // Get schools using direct table query since the function doesn't exist
        const { data: schoolsData, error: schoolsError } = await supabase
          .from('school_memberships')
          .select(
            `
          school_id,
          schools!inner(
            id,
            name,
            location
          )
        `,
          )
          .eq('user_id', userId);

        if (supervisorsError) {
          console.error('Error fetching supervisors:', supervisorsError);
        } else {
          setSupervisors(transformedSupervisors);
        }

        // Transform school data to match expected format
        const transformedSchools = schoolsError
          ? []
          : schoolsData?.map((membership) => ({
              school_id: membership.school_id,
              school_name: (membership as any).schools.name,
              school_location: (membership as any).schools.location,
            })) || [];

        if (schoolsError) {
          console.error('Error fetching schools:', schoolsError);
        } else {
          setSchools(transformedSchools);
        }

        logInfo('Relationships loaded', {
          supervisorCount: supervisorsData?.length || 0,
          schoolCount: transformedSchools.length,
        });
      } catch (error) {
        logError('Error fetching user relationships', error as Error);
      } finally {
        setRelationshipsLoading(false);
      }
    },
    [logInfo, logError],
  );

  // Allow user to leave supervisor
  const leaveSupervisor = async (supervisorId: string) => {
    try {
      const { data: success, error } = await supabase.rpc('leave_supervisor', {
        supervisor_id_to_leave: supervisorId,
      });

      if (error) throw error;

      if (success && profile?.id) {
        showToast({
          title: 'Success',
          message: 'You have left your supervisor',
          type: 'success'
        });
        // Refresh the relationships
        await getUserProfileWithRelationships(profile.id);
      }

      return success;
    } catch (error) {
      logError('Error leaving supervisor', error as Error);
      showToast({
        title: t('errors.title') || 'Error',
        message: 'Failed to leave supervisor',
        type: 'error'
      });
      return false;
    }
  };

  // Allow user to leave school
  const leaveSchool = async (schoolId: string) => {
    try {
      const { data: success, error } = await supabase.rpc('leave_school', {
        school_id_to_leave: schoolId,
      });

      if (error) throw error;

      if (success && profile?.id) {
        showToast({
          title: 'Success',
          message: 'You have left the school',
          type: 'success'
        });
        // Refresh the relationships
        await getUserProfileWithRelationships(profile.id);
      }

      return success;
    } catch (error) {
      logError('Error leaving school', error as Error);
      showToast({
        title: t('errors.title') || 'Error',
        message: 'Failed to leave school',
        type: 'error'
      });
      return false;
    }
  };

  // Fetch available supervisors from database (only users who can supervise)
  const fetchAvailableSupervisors = useCallback(async () => {
    try {
      console.log('🔍 Fetching available supervisors...');
      console.log('🔍 Current user profile:', profile);
      
      // Only fetch users with roles that can supervise
      const { data, error } = await supabase
        .from('profiles')
        .select('id, full_name, email, role')
        .in('role', ['instructor', 'admin', 'school'])
        .neq('id', profile?.id) // Exclude current user
        .order('full_name');

      console.log('🔍 Available supervisors query result:', { data, error });

      if (error) {
        console.error('🔍 Error fetching supervisors:', error);
        throw error;
      }
      
      console.log(`🔍 Found ${data?.length || 0} potential supervisors`);
      if (data && data.length > 0) {
        data.forEach((supervisor: any) => {
          console.log('🔍 Supervisor found:', { 
            id: supervisor.id, 
            name: supervisor.full_name, 
            email: supervisor.email, 
            role: supervisor.role 
          });
        });
      }
      setAvailableSupervisors((data as any) || []);
    } catch (error) {
      logError('Error fetching supervisors', error as Error);
      showToast({
        title: t('errors.title') || 'Error',
        message: 'Failed to load available supervisors',
        type: 'error'
      });
    }
  }, [profile?.id, logError]);

  // Fetch ALL available students for instructors to select
  const fetchAvailableStudents = useCallback(async () => {
    try {
      console.log('🔍 Fetching available students...');
      
      // Fetch all students
      const { data, error } = await supabase
        .from('profiles')
        .select('id, full_name, email')
        .eq('role', 'student')
        .order('full_name');

      if (error) {
        console.error('🔍 Error fetching students:', error);
        throw error;
      }
      
      console.log(`🔍 Found ${data?.length || 0} students`);
      setAvailableStudents((data as any) || []);
    } catch (error) {
      logError('Error fetching students', error as Error);
      showToast({
        title: t('errors.title') || 'Error',
        message: 'Failed to load available students',
        type: 'error'
      });
    }
  }, [logError]);

  // Search for users to invite
  const searchUsers = useCallback(
    async (query: string) => {
      if (!query.trim() || query.length < 2) {
        setSearchResults([]);
        return;
      }

      try {
        setSearchLoading(true);
        const { data, error } = await supabase
          .from('profiles')
          .select('id, full_name, email')
          .or(`full_name.ilike.%${query}%,email.ilike.%${query}%`)
          .neq('id', profile?.id) // Exclude current user
          .limit(10);

        if (error) throw error;
        setSearchResults(data || []);
      } catch (error) {
        logError('Error searching users', error as Error);
      } finally {
        setSearchLoading(false);
      }
    },
    [profile?.id, logError],
  );

  // Send invitation - unified for both directions with push notification
  const sendInvitation = async (targetUserId: string, invitationType: 'supervisor' | 'student') => {
    try {
      if (!profile?.id) return;

      const targetUser = searchResults.find((u) => u.id === targetUserId);
      if (!targetUser) return;

      // Send enhanced push notification with database storage
      await pushNotificationService.sendInvitationNotification(
        profile.id,
        targetUserId,
        profile.full_name || profile.email || t('profile.unknownUser') || 'Unknown User',
        profile.role || 'user',
        invitationType,
      );

      Alert.alert(
        'Invitation Sent!',
        `${invitationType === 'student' ? 'Student supervision' : 'Supervisor'} invitation sent to ${targetUser.full_name || targetUser.email}. They will receive a push notification.`,
      );

      setShowInviteModal(false);
      setSearchQuery('');
      setSearchResults([]);

      logInfo('Invitation sent successfully', {
        targetUserId,
        invitationType,
        targetUserName: targetUser.full_name,
      });
    } catch (error) {
      logError('Error sending invitation', error as Error);
      showToast({
        title: t('errors.title') || 'Error',
        message: 'Failed to send invitation. Please try again.',
        type: 'error'
      });
    }
  };

  // Handle bulk email invitations for new users with custom passwords
  const handleBulkInvite = async () => {
    try {
      const validEmails = inviteEmails.filter(email => email.includes('@'));
      if (validEmails.length === 0) {
        showToast({
          title: t('profile.invalidEmails') || 'Invalid Emails',
          message: 'Please enter valid email addresses',
          type: 'error'
        });
        return;
      }

      // Determine role and relationship type based on who's inviting
      let role: UserRole;
      let relationshipType: 'student_invites_supervisor' | 'supervisor_invites_student' | undefined;
      
      if (profile?.role === 'student') {
        // Student can invite supervisors
        role = inviteType === 'supervisor' ? 'instructor' : 'student';
        relationshipType = inviteType === 'supervisor' ? 'student_invites_supervisor' : undefined;
      } else if (canSuperviseStudents()) {
        // Supervisors invite students
        role = 'student';
        relationshipType = 'supervisor_invites_student';
      } else {
        role = inviteType === 'student' ? 'student' : 'instructor';
      }

      // Create invitation entries with custom passwords and message
      const invitations = validEmails.map((email, index) => ({
        email,
        password: invitePasswords[index] && invitePasswords[index].trim() 
          ? invitePasswords[index].trim() 
          : undefined, // Use auto-generated password if not provided
        customMessage: inviteCustomMessage.trim() || undefined, // Add custom message
      }));

      // Send invitations with custom passwords
      const result = await inviteUsersWithPasswords(
        invitations,
        role,
        profile?.id,
        profile?.full_name || profile?.email || undefined,
        profile?.role as UserRole,
        relationshipType,
        inviteCustomMessage.trim() || undefined, // Pass global custom message
      );

      if (result.successful.length > 0) {
        Alert.alert(
          'Invitations Sent!',
          `Successfully invited ${result.successful.length} ${inviteType}(s). They can login immediately with their assigned passwords.`,
        );
      }

      if (result.failed.length > 0) {
        Alert.alert(
          'Some Invitations Failed',
          `Failed to invite: ${result.failed.map(f => f.email).join(', ')}`,
        );
      }

      setShowInviteModal(false);
      setInviteEmails([]);
      setInvitePasswords([]); // Clear passwords
      setInviteCustomMessage(''); // Clear custom message
      fetchPendingInvitations();
    } catch (error) {
      logError('Error sending bulk invitations', error as Error);
      showToast({
        title: t('errors.title') || 'Error',
        message: 'Failed to send invitations. Please try again.',
        type: 'error'
      });
    }
  };

  // Fetch pending invitations
  const fetchPendingInvitations = async () => {
    if (!profile?.id) return;
    const invites = await getPendingInvitations(profile.id);
    setPendingInvitations(invites);
  };

  // Resend an invitation
  const handleResendInvite = async (invitationId: string) => {
    const success = await resendInvitation(invitationId);
    if (success) {
      showToast({
        title: 'Success',
        message: 'Invitation resent successfully',
        type: 'success'
      });
    } else {
      showToast({
        title: t('errors.title') || 'Error',
        message: 'Failed to resend invitation',
        type: 'error'
      });
    }
  };

  // Cancel an invitation
  const handleCancelInvite = async (invitationId: string) => {
    Alert.alert(
      t('profile.cancelInvitation') || 'Cancel Invitation',
      'Are you sure you want to cancel this invitation?',
      [
        { text: 'No', style: 'cancel' },
        {
          text: 'Yes',
          style: 'destructive',
          onPress: async () => {
            const success = await cancelInvitation(invitationId);
            if (success) {
              fetchPendingInvitations();
              showToast({
                title: 'Success',
                message: 'Invitation cancelled',
                type: 'success'
              });
            } else {
              showToast({
                title: t('errors.title') || 'Error',
                message: 'Failed to cancel invitation',
                type: 'error'
              });
            }
          },
        },
      ],
    );
  };

  // Fix the fetchSupervisedStudents function with a simpler approach
  const fetchSupervisedStudents = useCallback(async () => {
    try {
      if (!profile?.id) return;

      // Get student relationships first, then fetch profile details separately
      const { data: relationships, error: relError } = await supabase
        .from('student_supervisor_relationships')
        .select('student_id, created_at')
        .eq('supervisor_id', profile.id);

      if (relError) {
        console.error('Error fetching student relationships:', relError);
        logError('Error fetching student relationships', relError);
        return;
      }

      if (!relationships || relationships.length === 0) {
        setSupervisedStudents([]);
        return;
      }

      // Get profile details for all students
      const studentIds = relationships.map((rel) => rel.student_id);
      const { data: profiles, error: profileError } = await supabase
        .from('profiles')
        .select('id, full_name, email')
        .in('id', studentIds);

      if (profileError) {
        console.error('Error fetching student profiles:', profileError);
        logError('Error fetching student profiles', profileError);
        return;
      }

      const students =
        profiles?.map((profile) => {
          const relationship = relationships.find(rel => rel.student_id === profile.id);
          return {
            id: profile.id,
            full_name: profile.full_name || t('profile.unknownStudent') || 'Unknown Student',
            email: profile.email || '',
            relationship_created: relationship?.created_at || '',
          };
        }) || [];

      setSupervisedStudents(students);
      logInfo('Supervised students loaded', { studentCount: students.length });
    } catch (error) {
      logError('Error fetching supervised students', error as Error);
    }
  }, [profile?.id, logInfo, logError]);

  // Check if current user can supervise students (instructor/school/admin roles have supervision capabilities)
  const canSuperviseStudents = () => {
    const supervisorRoles = ['instructor', 'school', 'admin'];
    return profile?.role && supervisorRoles.includes(profile.role);
  };

  // Get current active student or self
  const getActiveUser = () => {
    if (activeStudentId && supervisedStudents.length > 0) {
      const student = supervisedStudents.find((s) => s.id === activeStudentId);
      return student
        ? {
            id: student.id,
            full_name: student.full_name,
            email: student.email,
            isStudent: true,
          }
        : {
            id: profile?.id || '',
            full_name: profile?.full_name || '',
            email: profile?.email || '',
            isStudent: false,
          };
    }
    return {
      id: profile?.id || '',
      full_name: profile?.full_name || '',
      email: profile?.email || '',
      isStudent: false,
    };
  };

  // Switch active student
  const switchActiveStudent = (studentId: string | null) => {
    if (studentId) {
      const student = supervisedStudents.find((s) => s.id === studentId);
      setActiveStudent(studentId, student?.full_name);
      logInfo('Switched to student view', {
        studentId,
        studentName: student?.full_name,
      });
      Alert.alert(
        'Student View Active',
        `You are now viewing ${student?.full_name}'s progress and data.`,
      );
    } else {
      clearActiveStudent();
      logInfo('Switched back to own view');
      Alert.alert('Own View Active', 'You are now viewing your own progress and data.');
    }
    setShowStudentSelector(false);
  };

  // Fetch available schools from database
  const fetchAvailableSchools = useCallback(async () => {
    try {
      console.log('🏫 Fetching available schools...');
      console.log('🏫 Supabase client:', supabase);

      // First try to query with minimal selection
      console.log('🏫 Testing basic schools query...');
      const basicQuery = await supabase.from('schools').select('*').limit(10);

      console.log('🏫 Basic query result:', basicQuery);

      // Now try the full query
      console.log('🏫 Running full schools query...');
      const { data, error, count } = await supabase
        .from('schools')
        .select('id, name, location, is_active', { count: 'exact' })
        .order('name');

      console.log('🏫 Full query result:', { data, error, count });
      console.log('🏫 Raw data length:', data?.length);
      console.log('🏫 Individual schools:', JSON.stringify(data, null, 2));

      if (error) {
        console.error('🏫 Schools query error:', error);
        Alert.alert('Error', `Failed to fetch schools: ${error.message}`);
        return;
      }

      if (!data || data.length === 0) {
        console.warn('🏫 No schools found in database!');
        Alert.alert(t('debug.title') || 'Debug Info', t('debug.noSchools') || 'No schools found in database. Check console for details.');
        return;
      }

      console.log(`🏫 SUCCESS: Found ${data.length} schools`);
      setAvailableSchools((data as any) || []);
    } catch (error) {
      console.error('🏫 Error in fetchAvailableSchools:', error);
      Alert.alert('Error', `Exception in fetchAvailableSchools: ${error}`);
      logError('Error fetching schools', error as Error);
    }
  }, [logError]);

  // Send invitations to supervisors (requires their acceptance)
  const addSupervisors = async (supervisorIds: string[]) => {
    try {
      if (!profile?.id || supervisorIds.length === 0) return;

      // Check for existing relationships and filter out duplicates
      const { data: existingRelationships } = await supabase
        .from('student_supervisor_relationships')
        .select('supervisor_id')
        .eq('student_id', profile.id)
        .in('supervisor_id', supervisorIds);

      const existingSupervisorIds = existingRelationships?.map((r) => r.supervisor_id) || [];
      const newSupervisorIds = supervisorIds.filter(
        (id) => !existingSupervisorIds.includes(id),
      );

      if (newSupervisorIds.length === 0) {
        Alert.alert('Info', 'All selected supervisors are already assigned to you');
        setSelectedSupervisorIds([]);
        return;
      }

      // Send invitations to each supervisor instead of directly creating relationships
      let successCount = 0;
      let failCount = 0;
      
      for (const supervisorId of newSupervisorIds) {
        try {
          // Get supervisor details
          const { data: supervisorProfile } = await supabase
            .from('profiles')
            .select('email, full_name')
            .eq('id', supervisorId)
            .single();
            
          if (!supervisorProfile?.email) {
            failCount++;
            continue;
          }

          // Create pending invitation that requires supervisor's acceptance
          const { data: invitationData, error: inviteError } = await supabase
            .from('pending_invitations')
            .insert({
              email: supervisorProfile.email.toLowerCase(),
              role: 'instructor',
              invited_by: profile.id,
              metadata: {
                supervisorName: profile.full_name || profile.email,
                inviterRole: 'student',
                relationshipType: 'student_invites_supervisor',
                invitedAt: new Date().toISOString(),
                targetUserId: supervisorId,
                targetUserName: supervisorProfile.full_name,
              },
              status: 'pending',
            })
            .select()
            .single();

          if (inviteError) {
            console.error('Error creating supervisor invitation:', inviteError);
            failCount++;
            continue;
          }

          // CRITICAL: Ensure invitation was created successfully
          if (!invitationData || !invitationData.id) {
            console.error('❌ Invitation creation failed - no data returned for:', supervisorProfile.email);
            failCount++;
            continue;
          }

          console.log('✅ Invitation created successfully with ID:', invitationData.id);

          // Create notification for the supervisor with invitation ID
          await supabase.from('notifications').insert({
            user_id: supervisorId,
            actor_id: profile.id,
            type: 'supervisor_invitation',
            title: 'New Supervision Request',
            message: `${profile.full_name || profile.email || 'A student'} wants you to be their supervisor`,
            metadata: {
              relationship_type: 'student_invites_supervisor',
              from_user_id: profile.id,
              from_user_name: profile.full_name || profile.email,
              target_user_id: supervisorId,
              invitation_id: invitationData.id, // Now guaranteed to exist
            },
            action_url: 'vromm://notifications',
            priority: 'high',
            is_read: false,
          });

          successCount++;
        } catch (error) {
          console.error('Error sending supervisor invitation:', error);
          failCount++;
        }
      }

      if (successCount > 0) {
        Alert.alert(
          'Invitations Sent! 📤',
          `${successCount} supervision request${successCount !== 1 ? 's' : ''} sent. Supervisors will need to accept before the relationship is created.`
        );
      }

      if (failCount > 0) {
        Alert.alert('Some Invitations Failed', `Failed to send ${failCount} invitation(s).`);
      }

      // Refresh data
      await getUserProfileWithRelationships(profile.id);
      fetchPendingInvitations(); // Refresh pending invitations
      setSelectedSupervisorIds([]);
    } catch (error) {
      console.error('Error sending supervisor invitations:', error);
      Alert.alert('Error', 'Failed to send supervisor invitations');
    }
  };

  // Send supervisor invitations (requires their acceptance) - same as addSupervisors
  const joinSupervisors = async () => {
    try {
      if (!profile?.id || selectedSupervisorIds.length === 0) return;

      // Check for existing relationships and filter out duplicates
      const { data: existingRelationships } = await supabase
        .from('student_supervisor_relationships')
        .select('supervisor_id')
        .eq('student_id', profile.id)
        .in('supervisor_id', selectedSupervisorIds);

      const existingSupervisorIds = existingRelationships?.map((r) => r.supervisor_id) || [];
      const newSupervisorIds = selectedSupervisorIds.filter(
        (id) => !existingSupervisorIds.includes(id),
      );

      if (newSupervisorIds.length === 0) {
        Alert.alert('Info', 'All selected supervisors are already assigned to you');
        setShowSupervisorModal(false);
        setSelectedSupervisorIds([]);
        return;
      }

      // Send invitations to each supervisor instead of directly creating relationships
      let successCount = 0;
      let failCount = 0;
      
      for (const supervisorId of newSupervisorIds) {
        try {
          // Get supervisor details
          const { data: supervisorProfile } = await supabase
            .from('profiles')
            .select('email, full_name')
            .eq('id', supervisorId)
            .single();
            
          if (!supervisorProfile?.email) {
            failCount++;
            continue;
          }

          // Create pending invitation that requires supervisor's acceptance
          const { data: invitationData, error: inviteError } = await supabase
            .from('pending_invitations')
            .insert({
              email: supervisorProfile.email.toLowerCase(),
              role: 'instructor',
              invited_by: profile.id,
              metadata: {
                supervisorName: profile.full_name || profile.email,
                inviterRole: 'student',
                relationshipType: 'student_invites_supervisor',
                invitedAt: new Date().toISOString(),
                targetUserId: supervisorId,
                targetUserName: supervisorProfile.full_name,
              },
              status: 'pending',
            })
            .select()
            .single();

          if (inviteError) {
            console.error('Error creating supervisor invitation:', inviteError);
            failCount++;
            continue;
          }

          // CRITICAL: Ensure invitation was created successfully
          if (!invitationData || !invitationData.id) {
            console.error('❌ Invitation creation failed - no data returned for:', supervisorProfile.email);
            failCount++;
            continue;
          }

          console.log('✅ Invitation created successfully with ID:', invitationData.id);

          // Create notification for the supervisor with invitation ID
          await supabase.from('notifications').insert({
            user_id: supervisorId,
            actor_id: profile.id,
            type: 'supervisor_invitation',
            title: 'New Supervision Request',
            message: `${profile.full_name || profile.email || 'A student'} wants you to be their supervisor`,
            metadata: {
              relationship_type: 'student_invites_supervisor',
              from_user_id: profile.id,
              from_user_name: profile.full_name || profile.email,
              target_user_id: supervisorId,
              invitation_id: invitationData.id, // Now guaranteed to exist
            },
            action_url: 'vromm://notifications',
            priority: 'high',
            is_read: false,
          });

          successCount++;
        } catch (error) {
          console.error('Error sending supervisor invitation:', error);
          failCount++;
        }
      }

      if (successCount > 0) {
        Alert.alert(
          'Supervision Requests Sent!',
          `${successCount} request${successCount !== 1 ? 's' : ''} sent. Supervisors will receive notifications and need to accept before becoming your supervisor.`
        );
      }

      if (failCount > 0) {
        Alert.alert('Some Requests Failed', `Failed to send ${failCount} request(s).`);
      }

      // Refresh relationships and close modal
      await getUserProfileWithRelationships(profile.id);
      fetchPendingInvitations(); // Refresh pending invitations
      setShowSupervisorModal(false);
      setSelectedSupervisorIds([]);
    } catch (error) {
      logError('Error sending supervisor requests', error as Error);
      Alert.alert('Error', 'Failed to send supervisor requests');
    }
  };

  // Join school
  const joinSchool = async (schoolId: string) => {
    try {
      if (!profile?.id) return;

      // First check if user is already a member
      const { data: existingMembership } = await supabase
        .from('school_memberships')
        .select('id')
        .eq('user_id', profile.id)
        .eq('school_id', schoolId)
        .single();

      if (existingMembership) {
        Alert.alert('Info', 'You are already a member of this school');
        setShowSchoolModal(false);
        return;
      }

      const { error } = await supabase.from('school_memberships').insert([
        {
          user_id: profile.id,
          school_id: schoolId,
          role: 'student',
        },
      ]);

      if (error) {
        if (error.code === '23505') {
          Alert.alert('Info', 'You are already a member of this school');
        } else {
          throw error;
        }
        setShowSchoolModal(false);
        return;
      }

      Alert.alert('Success', 'School joined successfully');

      // Refresh relationships and close modal
      await getUserProfileWithRelationships(profile.id);
      setShowSchoolModal(false);
    } catch (error) {
      logError('Error joining school', error as Error);
      showToast({
        title: t('errors.title') || 'Error',
        message: 'Failed to join school',
        type: 'error'
      });
    }
  };

  // Fetch driving statistics
  const fetchDrivingStats = useCallback(async () => {
    if (!profile?.id) return;

    try {
      setStatsLoading(true);

      // Get active user ID (own or student being supervised)
      const activeUserId = activeStudentId || profile.id;

      // Fetch route recordings from the last 4 weeks for more data
      const fourWeeksAgo = new Date();
      fourWeeksAgo.setDate(fourWeeksAgo.getDate() - 28);

      // Use driven_routes to get route activity data
      const { data: recordings, error } = await supabase
        .from('driven_routes')
        .select(
          `
          *,
          routes!inner(
            id,
            name,
            metadata
          )
        `,
        )
        .eq('user_id', activeUserId)
        .gte('driven_at', fourWeeksAgo.toISOString())
        .order('driven_at', { ascending: false });

      if (error) {
        console.error('Error fetching driving stats:', error);
        return;
      }

      // Process the data into weekly stats
      const now = new Date();
      const weekStart = startOfWeek(now, { weekStartsOn: 1 }); // Monday
      const weekEnd = endOfWeek(now, { weekStartsOn: 1 }); // Sunday
      const weekDays = eachDayOfInterval({ start: weekStart, end: weekEnd });

      // Initialize daily stats
      const dailyStats: DayStats[] = weekDays.map((day) => ({
        day: format(day, 'E'), // Mon, Tue, etc.
        dayIndex: getDay(day),
        distance: 0,
        time: 0,
        routes: 0,
      }));

      let totalDistance = 0;
      let totalTime = 0;
      const totalRoutes = recordings?.length || 0;

      // Process recordings from driven_routes
      recordings?.forEach((recording) => {
        const recordingDate = parseISO(recording.driven_at || recording.created_at);
        const dayOfWeek = getDay(recordingDate);

        // Find matching day in our week (adjust for Monday start)
        const adjustedDayIndex = dayOfWeek === 0 ? 6 : dayOfWeek - 1; // Convert Sunday=0 to Sunday=6
        const dayStats = dailyStats[adjustedDayIndex];

        if (dayStats) {
          // Extract distance and time from route metadata if available
          const metadata = recording.routes?.metadata || {};
          const distance = metadata.distance || Math.random() * 15 + 2; // Fallback for demo
          const time = metadata.duration || Math.random() * 45 + 10; // Fallback for demo

          dayStats.distance += distance;
          dayStats.time += time;
          dayStats.routes += 1;

          totalDistance += distance;
          totalTime += time;
        }
      });

      // Find most active day
      const mostActiveDay = dailyStats.reduce((prev, current) =>
        current.routes > prev.routes ? current : prev,
      ).day;

      const stats: DrivingStats = {
        weeklyData: dailyStats,
        totalDistance,
        totalTime,
        totalRoutes,
        mostActiveDay,
        averagePerDay: {
          distance: totalDistance / 7,
          time: totalTime / 7,
        },
      };

      setDrivingStats(stats);
      logInfo('Driving stats loaded', {
        totalRoutes,
        totalDistance: totalDistance.toFixed(1),
        mostActiveDay,
      });
    } catch (error) {
      logError('Error fetching driving stats', error as Error);
    } finally {
      setStatsLoading(false);
    }
  }, [profile?.id, activeStudentId, logInfo, logError]);

  // Fetch subscription plans from database
  const fetchSubscriptionPlans = useCallback(async () => {
    try {
      setBillingLoading(true);
      
      const { data: plans, error } = await supabase
        .from('subscription_plans')
        .select('*')
        .eq('is_active', true)
        .order('price_amount', { ascending: true });
        
      if (error) {
        console.error('Error fetching subscription plans:', error);
        return;
      }
      
      setSubscriptionPlans(plans || []);
      console.log('✅ Loaded subscription plans:', plans?.length || 0);
    } catch (error) {
      logError('Error fetching subscription plans', error as Error);
    } finally {
      setBillingLoading(false);
    }
  }, [logError]);

  // Fetch payment history for current user
  const fetchPaymentHistory = useCallback(async () => {
    if (!profile?.id) return;
    
    try {
      const { data: payments, error } = await supabase
        .from('payment_transactions')
        .select('*')
        .eq('user_id', profile.id)
        .order('created_at', { ascending: false })
        .limit(20);
        
      if (error) {
        console.error('Error fetching payment history:', error);
        return;
      }
      
      setPaymentHistory(payments || []);
      console.log('✅ Loaded payment history:', payments?.length || 0, 'transactions');
    } catch (error) {
      logError('Error fetching payment history', error as Error);
    }
  }, [profile?.id, logError]);

  // Refresh function for pull-to-refresh
  const handleRefresh = async () => {
    setRefreshing(true);
    try {
      if (profile?.id) {
        const promises = [
          getUserProfileWithRelationships(profile.id),
          fetchAvailableSupervisors(),
          fetchAvailableSchools(),
          fetchDrivingStats(), // Add stats fetch to refresh
          fetchPendingInvitations(), // Add pending invitations to refresh
          loadRelationshipReviews(), // Add relationship reviews to refresh
        ];

        // Add supervised students fetch for teachers/instructors
        if (canSuperviseStudents()) {
          promises.push(fetchSupervisedStudents());
        }

        await Promise.all(promises);
      }
    } catch (error) {
      console.error('Error refreshing profile data:', error);
    } finally {
      setRefreshing(false);
    }
  };

  // Check for pending invitations
  const checkForPendingInvitations = useCallback(async () => {
    if (!user?.email) return;

    try {
      // Get pending invitations, but filter out ones where relationship already exists
      const { data: invitations, error } = await supabase
        .from('pending_invitations')
        .select('id, invited_by')
        .eq('email', user.email)
        .eq('status', 'pending');

      if (error) throw error;

      if (invitations && invitations.length > 0) {
        // Check if any of these invitations don't already have relationships
        let hasValidInvitation = false;
        
        for (const inv of invitations) {
          const { data: existingRelationship } = await supabase
            .from('student_supervisor_relationships')
            .select('id')
            .or(`and(student_id.eq.${user.id},supervisor_id.eq.${inv.invited_by}),and(student_id.eq.${inv.invited_by},supervisor_id.eq.${user.id})`)
            .limit(1);

          if (!existingRelationship || existingRelationship.length === 0) {
            hasValidInvitation = true;
            break;
          }
        }

        if (hasValidInvitation) {
          console.log('📱 ProfileScreen: Found valid invitations (global modal should handle this)');
        }
      }
    } catch (error) {
      console.error('Error checking for pending invitations:', error);
      
      // For testing: If table doesn't exist and user is daniel@lauding.se, show notification anyway
      if ((error as any).message?.includes('relation "pending_invitations" does not exist') && 
          user.email === 'daniel@lauding.se') {
        console.log('🧪 Testing: Table does not exist - global modal should handle this');
      }
    }
  }, [user?.email, user?.id]);

  // Helper to get current user's role
  // Supports legacy 'teacher' and 'supervisor' roles as well
  const getUserRole = (): 'student' | 'instructor' | 'school' | 'admin' | 'teacher' | 'supervisor' => {
    return (profile?.role as any) || 'student';
  };

  // Handle unified relationship modal actions
  const handleOpenRelationshipModal = () => {
    console.log('🎯 Opening relationship modal');
    console.log('🎯 User role:', getUserRole());
    console.log('🎯 Can supervise students?', canSuperviseStudents());
    
    // Prepare data based on user role
    if (canSuperviseStudents()) {
      console.log('🎯 User can supervise - fetching supervised students');
      fetchSupervisedStudents();
    } else {
      console.log('🎯 User is student - fetching available supervisors');
      fetchAvailableSupervisors();
    }
    
    console.log('🎯 Current available supervisors:', availableSupervisors);
    console.log('🎯 Current supervised students:', supervisedStudents);
    
    setShowRelationshipModal(true);
  };

  const handleStudentSelection = (studentId: string | null, studentName?: string) => {
    if (studentId) {
      setActiveStudent(studentId, studentName);
      logInfo(`Switched to view student: ${studentName || studentId}`);
      showToast({
        title: 'Student View Active',
        message: `You are now viewing ${studentName || "this student"}'s progress and data.`,
        type: 'info'
      });
    } else {
      clearActiveStudent();
      logInfo('Switched back to own view');
      Alert.alert('Own View Active', 'You are now viewing your own progress and data.');
    }
  };

  const handleInviteUsers = async (emails: string[], inviteRole: string) => {
    if (!profile?.id || !profile.full_name) return;

    try {
      // Determine role and relationship type based on who's inviting
      let targetRole: UserRole = inviteRole as UserRole;
      let relationshipType: 'student_invites_supervisor' | 'supervisor_invites_student' | undefined;
      
      if (profile?.role === 'student' && inviteRole === 'supervisor') {
        // Student inviting supervisors
        targetRole = 'instructor';
        relationshipType = 'student_invites_supervisor';
      } else if (canSuperviseStudents()) {
        // Supervisor inviting students
        targetRole = 'student';
        relationshipType = 'supervisor_invites_student';
      }

      // Create invitation entries (no custom passwords for this flow - use auto-generated)
      const invitations = emails.map(email => ({ 
        email,
        customMessage: inviteCustomMessage.trim() || undefined, // Add custom message
      }));

      // Send invitations using the new function with auto-generated passwords
      const result = await inviteUsersWithPasswords(
        invitations,
        targetRole,
        profile.id,
        profile.full_name || profile.email || undefined,
        profile.role as UserRole,
        relationshipType,
        inviteCustomMessage.trim() || undefined, // Pass global custom message
      );
      
      if (result.failed.length > 0) {
        const errors = result.failed.map(f => `${f.email}: ${f.error}`).join(', ');
        throw new Error(`Failed to send ${result.failed.length} invitation(s): ${errors}`);
      }
      
      Alert.alert(
        'Invitations Sent! 🎉',
        `${result.successful.length} invitation${result.successful.length > 1 ? 's' : ''} sent successfully! Users can login immediately with auto-generated passwords.`,
      );
    } catch (error) {
      console.error('Error in handleInviteUsers:', error);
      throw error; // Let the modal handle the error
    }
  };

  // Handle supervisor removal after review
  const handleRemovalComplete = async () => {
    if (!removalTargetSupervisor || !profile?.id) return;

    try {
      const { removeSupervisorRelationship } = await import('../services/invitationService');
      const success = await removeSupervisorRelationship(
        profile.id, // studentId
        removalTargetSupervisor.id, // supervisorId
        'Review submitted', // removalMessage
        profile.id // removedByUserId
      );
      
      if (success) {
        showToast({
          title: 'Success',
          message: 'You have removed your supervisor and submitted your review',
          type: 'success'
        });
        if (profile?.id) {
          await getUserProfileWithRelationships(profile.id);
        }
      } else {
        showToast({
        title: t('errors.title') || 'Error',
        message: 'Failed to remove supervisor',
        type: 'error'
      });
      }
    } catch (error) {
      console.error('Error removing supervisor:', error);
      showToast({
        title: t('errors.title') || 'Error',
        message: 'Failed to remove supervisor',
        type: 'error'
      });
    } finally {
      setRemovalTargetSupervisor(null);
      setShowRemovalReviewModal(false);
    }
  };

  // Load relationships when profile is available
  useEffect(() => {
    if (profile?.id) {
      getUserProfileWithRelationships(profile.id);
      // Also pre-load available options
      fetchAvailableSupervisors();
      fetchAvailableSchools();
      fetchDrivingStats(); // Load driving stats on mount

      // Load supervised students if user can supervise
      if (canSuperviseStudents()) {
        fetchSupervisedStudents();
      }
      
      // Check for pending invitations
      checkForPendingInvitations();
      
      // Load pending invitations for display
      fetchPendingInvitations();

      // Set up real-time subscription for relationship changes
      const relationshipSubscription = supabase
        .channel('student_supervisor_relationships')
        .on('postgres_changes', {
          event: '*',
          schema: 'public',
          table: 'student_supervisor_relationships',
          filter: `student_id=eq.${profile.id}`,
        }, (payload) => {
          console.log('🔄 Student relationship changed:', payload);
          // Refresh relationships when they change
          getUserProfileWithRelationships(profile.id);
          if (canSuperviseStudents()) {
            fetchSupervisedStudents();
          }
        })
        .on('postgres_changes', {
          event: '*',
          schema: 'public',
          table: 'student_supervisor_relationships',
          filter: `supervisor_id=eq.${profile.id}`,
        }, (payload) => {
          console.log('🔄 Supervisor relationship changed:', payload);
          // Refresh relationships when they change
          getUserProfileWithRelationships(profile.id);
          if (canSuperviseStudents()) {
            fetchSupervisedStudents();
          }
        })
        .subscribe();

      return () => {
        relationshipSubscription.unsubscribe();
      };
    }
  }, [
    profile?.id,
    user?.email,
    getUserProfileWithRelationships,
    fetchAvailableSupervisors,
    fetchAvailableSchools,
    fetchSupervisedStudents,
    fetchDrivingStats,
    checkForPendingInvitations,
  ]);

  // Load sound settings on component mount
  useEffect(() => {
    const loadSoundSettings = async () => {
      try {
        const AsyncStorage = (await import('@react-native-async-storage/async-storage')).default;
        const soundSetting = await AsyncStorage.getItem('notification_sound_enabled');
        setSoundEnabled(soundSetting !== 'false'); // Default to enabled
      } catch (error) {
        console.error('Error loading sound settings:', error);
        setSoundEnabled(true); // Default to enabled on error
      }
    };

    loadSoundSettings();
  }, []);

  // Refresh stats when active student changes (for supervisors)
  useEffect(() => {
    if (profile?.id) {
      fetchDrivingStats();
    }
  }, [activeStudentId, fetchDrivingStats, profile?.id]);

  // Clean up location search timeout on unmount
  useEffect(() => {
    return () => {
      if (locationSearchTimeout) {
        clearTimeout(locationSearchTimeout);
      }
    };
  }, [locationSearchTimeout]);


  // Load relationship reviews
  const loadRelationshipReviews = useCallback(async () => {
    if (!profile?.id) return;

    try {
      setReviewsLoading(true);
      
      // Get user's rating and review data
      const rating = await RelationshipReviewService.getUserRating(profile.id, profile.role || 'student');
      setUserRating(rating);
      
      // Get all reviews for this user
      const reviews = await RelationshipReviewService.getReviewsForUser(profile.id);
      setRelationshipReviews(reviews);
      
    } catch (error) {
      logError('Error loading relationship reviews', error as Error);
    } finally {
      setReviewsLoading(false);
    }
  }, [profile?.id, profile?.role, logError]);

  // Load reviews on mount and when profile changes
  useEffect(() => {
    loadRelationshipReviews();
  }, [loadRelationshipReviews]);

  return (
    <Screen
      scroll
      padding
      bottomInset={getTabContentPadding()}
      refreshControl={
        <RefreshControl
          refreshing={refreshing}
          onRefresh={handleRefresh}
          tintColor="#00E6C3"
          colors={['#00E6C3']}
          progressBackgroundColor="#1a1a1a"
        />
      }
    >
      <OnboardingModal
        visible={showOnboarding}
        onClose={() => setShowOnboarding(false)}
        forceShow={true}
      />

      <YStack f={1} gap={24}>
<<<<<<< HEAD
        <Header
          title={t('profile.title')}
          showBack
          rightElement={
            <XStack gap="$2">
              {!!activeStudentId && (
                <Button
                  onPress={() => {
                    navigation.navigate('PublicProfile', { userId: activeStudentId! });
                  }}
                  variant="secondary"
                  size="sm"
                >
                  <XStack alignItems="center" gap="$2">
                    <Feather name="user" size={16} color="$color" />
                    <Text>{t('profile.viewStudent') || 'View Student'}</Text>
                  </XStack>
                </Button>
              )}
              <Button
                onPress={() => {
                  if (profile?.id) {
                    navigation.navigate('PublicProfile', { userId: profile.id });
                  }
                }}
                variant="secondary"
                size="sm"
              >
                <XStack alignItems="center" gap="$2">
                  <Feather name="eye" size={16} color="$color" />
                  <Text>{t('profile.viewProfile') || 'View Profile'}</Text>
                </XStack>
              </Button>
            </XStack>
          }
        />
=======
>>>>>>> 6b20aac0
        <YStack gap={24}>
          <YStack gap={24}>
            <YStack alignItems="center" marginTop={24} marginBottom={8}>
              <TouchableOpacity onPress={showAvatarSheet} disabled={avatarUploading}>
                <View style={{ position: 'relative' }}>
                  {formData.avatar_url ? (
                    <Image
                      source={{ uri: formData.avatar_url }}
                      style={{
                        width: 96,
                        height: 96,
                        borderRadius: 48,
                        borderWidth: 2,
                        borderColor: '#ccc',
                      }}
                    />
                  ) : (
                    <View
                      style={{
                        width: 96,
                        height: 96,
                        borderRadius: 48,
                        backgroundColor: '#eee',
                        alignItems: 'center',
                        justifyContent: 'center',
                        borderWidth: 2,
                        borderColor: '#ccc',
                      }}
                    >
                      <Feather name="user" size={48} color="#bbb" />
                    </View>
                  )}
                  {/* Edit indicator overlay */}
                  <View
                    style={{
                      position: 'absolute',
                      bottom: 0,
                      right: 0,
                      backgroundColor: '#00E6C3',
                      borderRadius: 12,
                      width: 24,
                      height: 24,
                      alignItems: 'center',
                      justifyContent: 'center',
                      borderWidth: 2,
                      borderColor: 'white',
                    }}
                  >
                    <Feather name="edit-2" size={12} color="white" />
                  </View>
                </View>
              </TouchableOpacity>
              <Text size="sm" color="$gray11" textAlign="center" marginTop={8}>
                {t('profile.avatar.tapToChange') || 'Tap to change avatar'}
              </Text>
              
              {/* Display rating badge if user has reviews */}
              {userRating.reviewCount > 0 && (
                <YStack alignItems="center" marginTop="$3">
                  <ProfileRatingBadge 
                    averageRating={userRating.averageRating}
                    reviewCount={userRating.reviewCount}
                    size="md"
                    showPreview={true}
                    recentReviews={relationshipReviews.slice(0, 2).map(r => ({
                      content: r.content || '',
                      rating: r.rating,
                      created_at: r.created_at
                    }))}
                  />
                </YStack>
              )}

              {/* Tab Navigation */}
              <XStack justifyContent="center" gap="$2" marginTop="$4" marginBottom="$2">
                <TouchableOpacity
                  onPress={async () => {
                    // Auto-save current changes before switching
                    if (user && (formData.full_name !== profile?.full_name || formData.location !== profile?.location)) {
                      try {
                        await updateProfile(formData);
                        console.log('✅ Auto-saved before tab switch');
                      } catch (error) {
                        console.error('Error auto-saving:', error);
                      }
                    }
                    setActiveTab('overview');
                  }}
                  style={{
                    paddingHorizontal: 12,
                    paddingVertical: 8,
                    borderRadius: 20,
                    backgroundColor: activeTab === 'overview' ? '#00E6C3' : 'transparent',
                    borderWidth: 1,
                    borderColor: activeTab === 'overview' ? '#00E6C3' : '#ccc',
                  }}
                >
                  <Text
                    color={activeTab === 'overview' ? 'white' : '$color'}
                    weight={activeTab === 'overview' ? 'bold' : 'normal'}
                    size="sm"
                  >
                    {t('profile.tabs.overview') || 'Översikt'}
                  </Text>
                </TouchableOpacity>
                
                <TouchableOpacity
                  onPress={async () => {
                    // Auto-save current changes before switching
                    if (user && (formData.full_name !== profile?.full_name || formData.location !== profile?.location)) {
                      try {
                        await updateProfile(formData);
                        console.log('✅ Auto-saved before tab switch');
                      } catch (error) {
                        console.error('Error auto-saving:', error);
                      }
                    }
                    // Show lock modal instead of switching to stats tab
                    showLockModalAction('lock_stats', 'Statistics');
                  }}
                  style={{
                    paddingHorizontal: 12,
                    paddingVertical: 8,
                    borderRadius: 20,
                    backgroundColor: activeTab === 'stats' ? '#00E6C3' : 'transparent',
                    borderWidth: 1,
                    borderColor: activeTab === 'stats' ? '#00E6C3' : '#ccc',
                  }}
                >
                  <Text
                    color={activeTab === 'stats' ? 'white' : '$color'}
                    weight={activeTab === 'stats' ? 'bold' : 'normal'}
                    size="sm"
                  >
                    {t('profile.tabs.stats') || 'Stats'}
                  </Text>
                </TouchableOpacity>
                
                <TouchableOpacity
                  onPress={async () => {
                    // Auto-save current changes before switching
                    if (user && (formData.full_name !== profile?.full_name || formData.location !== profile?.location)) {
                      try {
                        await updateProfile(formData);
                        console.log('✅ Auto-saved before tab switch');
                      } catch (error) {
                        console.error('Error auto-saving:', error);
                      }
                    }
                    // Show lock modal instead of switching to relationships tab
                    showLockModalAction('lock_relationships', 'Relationships');
                  }}
                  style={{
                    paddingHorizontal: 12,
                    paddingVertical: 8,
                    borderRadius: 20,
                    backgroundColor: activeTab === 'relationships' ? '#00E6C3' : 'transparent',
                    borderWidth: 1,
                    borderColor: activeTab === 'relationships' ? '#00E6C3' : '#ccc',
                    position: 'relative',
                  }}
                >
                  <Text
                    color={activeTab === 'relationships' ? 'white' : '$color'}
                    weight={activeTab === 'relationships' ? 'bold' : 'normal'}
                    size="sm"
                  >
                    {t('profile.tabs.relationships') || 'Relationer'}
                  </Text>
                  {pendingInvitations.length > 0 && (
                    <View
                      style={{
                        position: 'absolute',
                        top: -4,
                        right: -4,
                        backgroundColor: '#FF4444',
                        borderRadius: 10,
                        minWidth: 20,
                        height: 20,
                        justifyContent: 'center',
                        alignItems: 'center',
                      }}
                    >
                      <Text
                        color="white"
                        size="xs"
                        weight="bold"
                      >
                        {pendingInvitations.length}
                      </Text>
                    </View>
                  )}
                </TouchableOpacity>
                
                <TouchableOpacity
                  onPress={async () => {
                    // Auto-save current changes before switching
                    if (user && (formData.full_name !== profile?.full_name || formData.location !== profile?.location)) {
                      try {
                        await updateProfile(formData);
                        console.log('✅ Auto-saved before tab switch');
                      } catch (error) {
                        console.error('Error auto-saving:', error);
                      }
                    }
                    // Show lock modal instead of switching to billing tab
                    showLockModalAction('lock_billing', 'Billing');
                  }}
                  style={{
                    paddingHorizontal: 12,
                    paddingVertical: 8,
                    borderRadius: 20,
                    backgroundColor: activeTab === 'billing' ? '#00E6C3' : 'transparent',
                    borderWidth: 1,
                    borderColor: activeTab === 'billing' ? '#00E6C3' : '#ccc',
                  }}
                >
                  <Text
                    color={activeTab === 'billing' ? 'white' : '$color'}
                    weight={activeTab === 'billing' ? 'bold' : 'normal'}
                    size="sm"
                  >
                    {t('profile.tabs.billing') || 'Billing'}
                  </Text>
                </TouchableOpacity>
              </XStack>
            </YStack>

            {/* Tab Content */}
            {activeTab === 'overview' && (
              <YStack gap="$4">
                <YStack>
                  <Text size="lg" weight="medium" mb="$2" color="$color">
                    {t('profile.fullName')}
                  </Text>
              <FormField
                value={formData.full_name}
                onChangeText={(text) => setFormData((prev) => ({ ...prev, full_name: text }))}
                onBlur={async () => {
                  // Save name when field loses focus
                  if (user && formData.full_name !== profile?.full_name) {
                    try {
                      await updateProfile({ full_name: formData.full_name });
                      console.log('✅ Name updated:', formData.full_name);
                    } catch (error) {
                      console.error('Error saving name:', error);
                    }
                  }
                }}
                placeholder={t('profile.fullNamePlaceholder')}
                autoCapitalize="none"
              />
            </YStack>

            <YStack>
              <Text size="lg" weight="medium" mb="$2" color="$color">
                {t('profile.location')}
              </Text>
              <YStack gap="$2">
                <DropdownButton
                  onPress={() => {
                    // Search for nearby locations first, then show sheet
                    if (!formData.location) {
                      handleLocationSearch('');
                    }
                    showLocationSheet();
                  }}
                  value={formData.location}
                  placeholder="Select Your Location"
                  isActive={showLocationDrawer}
                />
                
              </YStack>
            </YStack>

            <DropdownButton
              onPress={showRoleSheet}
              value={formData.role === 'student'
                ? t('profile.roles.student')
                : formData.role === 'instructor'
                  ? t('profile.roles.instructor')
                  : t('profile.roles.school')}
              placeholder={t('profile.selectRole') || 'Select Role'}
              isActive={showRoleModal}
            />

            <DropdownButton
              onPress={showExperienceSheet}
              value={formData.experience_level === 'beginner'
                ? t('profile.experienceLevels.beginner')
                : formData.experience_level === 'intermediate'
                  ? t('profile.experienceLevels.intermediate')
                  : t('profile.experienceLevels.advanced')}
              placeholder="Select Experience Level"
              isActive={showExperienceModal}
            />

            <DropdownButton
              onPress={showLanguageSheet}
              value={LANGUAGE_LABELS[language]}
              placeholder={t('profile.selectLanguage') || 'Select Language'}
              isActive={showLanguageModal}
            />

            {/* Private Profile Setting */}
            <XStack
              justifyContent="space-between"
              alignItems="center"
              backgroundColor={formData.private_profile ? '$blue4' : undefined}
              padding="$4"
              borderRadius="$4"
              pressStyle={{
                scale: 0.98,
              }}
              onPress={async () => {
                const newValue = !formData.private_profile;
                setFormData((prev) => ({ ...prev, private_profile: newValue }));
                // Auto-save private profile setting
                if (user) {
                  try {
                    await updateProfile({ private_profile: newValue });
                    console.log('✅ Private profile setting updated:', newValue);
                  } catch (error) {
                    console.error('Error saving private profile setting:', error);
                  }
                }
              }}
            >
              <Text size="lg" color="$color">
                {t('profile.privateProfile')}
              </Text>
              <Switch
                size="$6"
                checked={formData.private_profile}
                onCheckedChange={async (checked) => {
                  setFormData((prev) => ({ ...prev, private_profile: checked }));
                  // Auto-save private profile setting
                  if (user) {
                    try {
                      await updateProfile({ private_profile: checked });
                      console.log('✅ Private profile setting updated:', checked);
                    } catch (error) {
                      console.error('Error saving private profile setting:', error);
                    }
                  }
                }}
                backgroundColor={formData.private_profile ? '$blue8' : '$gray6'}
                scale={1.2}
                margin="$2"
                pressStyle={{
                  scale: 0.95,
                }}
              >
                <Switch.Thumb
                  scale={1.2}
                  pressStyle={{
                    scale: 0.95,
                  }}
                />
              </Switch>
            </XStack>

            {/* Notification Settings */}
            <YStack marginVertical="$2">
              <DropdownButton
                onPress={showNotificationSheet}
                value={t('profile.notificationSettings') || 'Notification Settings'}
                placeholder="Notification Settings"
              />
            </YStack>

            {/* Theme Settings */}
            <YStack marginVertical="$2">
              <DropdownButton
                onPress={showThemeSheet}
                value={t('profile.themeSettings') || 'Theme Settings'}
                placeholder="Theme Settings"
              />
            </YStack>

            {/* Developer Tools (Combined Testing & Developer Options) - Only show if developer mode enabled */}
            {(profile as any)?.developer_mode && (
              <YStack marginVertical="$2">
                <DropdownButton
                  onPress={showDeveloperSheet}
                  value="Developer Tools"
                  placeholder="Developer Tools"
                />
              </YStack>
            )}

            {error ? (
              <Text size="sm" intent="error" textAlign="center">
                {error}
              </Text>
            ) : null}

            {/* Körkortsplan */}
            <YStack marginVertical="$2">
              <DropdownButton
                onPress={showKorkortsplanSheet}
                value="Körkortsplan"
                placeholder="Körkortsplan"
              />
            </YStack>

            {/* Save Button */}
            <Button
              onPress={async () => {
                try {
                  setLoading(true);
                  await updateProfile(formData);
                  console.log('✅ Profile saved successfully');
                  showToast({
                    title: t('profile.saved') || 'Saved',
                    message: t('profile.profileUpdated') || 'Profile updated successfully',
                    type: 'success'
                  });
                } catch (error) {
                  console.error('Error saving profile:', error);
                  showToast({
                    title: t('common.error') || 'Error',
                    message: t('profile.failedToSave') || 'Failed to save profile',
                    type: 'error'
                  });
                } finally {
                  setLoading(false);
                }
              }}
              disabled={loading}
              variant="primary"
              size="lg"
              marginTop="$4"
            >
              {loading ? (t('common.saving') || 'Saving...') : (t('profile.save') || 'Save Profile')}
            </Button>
              </YStack>
            )}

            {/* Account Actions */}
            <YStack gap="$3" marginTop="$4">
              <Button 
                onPress={handleSignOut} 
                disabled={loading} 
                variant="outlined" 
                size="lg"
              >
                {t('profile.signOut')}
              </Button>
              <Button
                onPress={showDeleteSheet}
                disabled={loading}
                variant="outlined"
                size="lg"
              >
                {t('settings.deleteAccount') || 'Delete Account'}
              </Button>
            </YStack>

            {/* Relationships Tab */}
            {activeTab === 'relationships' && (
              <YStack gap="$4">
                {/* Supervised Students Section for Supervisors */}
            {canSuperviseStudents() && (
              <Card bordered padding="$4" marginVertical="$2">
                <YStack gap="$2">
                  <XStack justifyContent="space-between" alignItems="center">
                    <Text size="lg" weight="bold" color="$color">
                      Supervised Students
                    </Text>
                    <XStack gap="$2">
                      <Button
                        size="sm"
                        variant="secondary"
                        backgroundColor="$green9"
                        onPress={handleOpenRelationshipModal}
                      >
                        <Text color="white">
                          {activeStudentId ? 'Switch Student' : 'Select Student'}
                        </Text>
                      </Button>
                      <Button
                        size="sm"
                        variant="secondary"
                        backgroundColor="$purple9"
                        onPress={() => navigation.navigate('StudentManagementScreen')}
                      >
                        <Text color="white">{t('profile.manageStudents') || 'Manage Students'}</Text>
                      </Button>
                      <Button
                        size="sm"
                        variant="secondary"
                        backgroundColor="$blue9"
                        onPress={() => {
                          setInviteType('student');
                          setShowInviteModal(true);
                        }}
                      >
                        <Text color="white">{t('profile.inviteStudents') || 'Invite Students'}</Text>
                      </Button>
                    </XStack>
                  </XStack>

                  {activeStudentId ? (
                    <YStack gap="$1">
                      <Text color="$green11" size="sm">
                        Active View: {getActiveUser().full_name}
                      </Text>
                      <Text color="$gray11" size="xs">
                        You can see this student's progress, routes, and exercises
                      </Text>
                      <Button
                        size="sm"
                        variant="secondary"
                        backgroundColor="$gray7"
                        onPress={() => switchActiveStudent(null)}
                        marginTop="$1"
                      >
                        <Text>{t('profile.switchBackToMyView') || 'Switch Back to My View'}</Text>
                      </Button>
                    </YStack>
                  ) : supervisedStudents.length > 0 ? (
                    <YStack gap="$1">
                      <Text color="$gray11" size="sm">
                        Managing {supervisedStudents.length} student
                        {supervisedStudents.length !== 1 ? 's' : ''} • Currently viewing your own
                        profile
                      </Text>
                      <Text color="$gray11" size="xs">
                        Select a student above to view their progress and help with their exercises
                      </Text>
                    </YStack>
                  ) : (
                    <YStack gap="$1">
                      <Text color="$gray11" size="sm">
                        No supervised students yet
                      </Text>
                      <Text color="$gray11" size="xs">
                        Invite students to supervise their learning journey
                      </Text>
                    </YStack>
                  )}
                </YStack>
              </Card>
            )}

            {/* Supervisors Section - Show for students and instructors */}
            {(profile?.role === 'student' || profile?.role === 'instructor') && (
            <Card bordered padding="$4" marginVertical="$2">
              <YStack gap="$2">
                <XStack justifyContent="space-between" alignItems="center">
                  <Text size="lg" weight="bold" color="$color">
                    {t('profile.supervisors') || 'Supervisors'}
                  </Text>
                  <XStack gap="$2">
                    <Button
                      size="sm"
                      variant="secondary"
                      backgroundColor="$blue9"
                      onPress={handleOpenRelationshipModal}
                      disabled={relationshipsLoading}
                    >
                      <Text color="white">
                        {supervisors.length > 0 ? 'Manage' : 'Request Supervisors'}
                      </Text>
                    </Button>
                    {profile?.role === 'student' && (
                    <Button
                      size="sm"
                      variant="secondary"
                      backgroundColor="$green9"
                      onPress={() => {
                        setInviteType('supervisor');
                        setShowInviteModal(true);
                      }}
                    >
                      <Text color="white">Invite Supervisors</Text>
                    </Button>
                    )}
                  </XStack>
                </XStack>

                {supervisors.length === 0 ? (
                  <Text color="$gray11" size="sm">
                    No supervisors assigned yet. Click "Add Supervisors" to get started.
                  </Text>
                ) : (
                  supervisors.map((supervisor) => (
                    <XStack
                      key={supervisor.supervisor_id}
                      justifyContent="space-between"
                      alignItems="center"
                      backgroundColor="$backgroundHover"
                      padding="$3"
                      borderRadius="$3"
                    >
                      <YStack flex={1}>
                        <Text weight="bold" color="$color">
                          {supervisor.supervisor_name || 'Unknown Supervisor'}
                        </Text>
                        {supervisor.supervisor_email && (
                          <Text color="$gray11" size="sm">
                            {supervisor.supervisor_email}
                          </Text>
                        )}
                        {supervisor.relationship_created && (
                          <Text color="$gray11" size="xs">
                            Supervising since {new Date(supervisor.relationship_created).toLocaleDateString()} at {new Date(supervisor.relationship_created).toLocaleTimeString([], { hour: '2-digit', minute: '2-digit' })}
                          </Text>
                        )}
                      </YStack>
                      <Button
                        size="sm"
                        variant="secondary"
                        backgroundColor="$red9"
                        onPress={() => {
                          setRemovalTargetSupervisor({
                            id: supervisor.supervisor_id,
                            name: supervisor.supervisor_name || 'Unknown Supervisor',
                            email: supervisor.supervisor_email || '',
                          });
                          setShowRemovalReviewModal(true);
                        }}
                        disabled={relationshipsLoading}
                      >
                        <Text color="white">{t('common.leave') || 'Leave'}</Text>
                      </Button>
                    </XStack>
                  ))
                )}
              </YStack>
            </Card>
            )}

            {/* Schools Section - ALWAYS SHOW */}
            <Card bordered padding="$4" marginVertical="$2">
              <YStack gap="$2">
                <XStack justifyContent="space-between" alignItems="center">
                  <Text size="lg" weight="bold" color="$color">
                    {t('profile.schools') || 'Schools'}
                  </Text>
                  <Button
                    size="sm"
                    variant="secondary"
                    backgroundColor="$blue9"
                    onPress={() => {
                      fetchAvailableSchools();
                      setShowSchoolModal(true);
                    }}
                    disabled={relationshipsLoading}
                  >
                    <Text color="white">
                      {schools.length > 0 ? 'Change School' : 'Join School'}
                    </Text>
                  </Button>
                </XStack>

                {schools.length === 0 ? (
                  <Text color="$gray11" size="sm">
                    Not a member of any school yet. Click "Join School" to see all available
                    schools.
                  </Text>
                ) : (
                  schools.map((school) => (
                    <XStack
                      key={school.school_id}
                      justifyContent="space-between"
                      alignItems="center"
                      backgroundColor="$backgroundHover"
                      padding="$3"
                      borderRadius="$3"
                    >
                      <YStack flex={1}>
                        <Text weight="bold" color="$color">
                          {school.school_name || 'Unknown School'}
                        </Text>
                        {school.school_location && (
                          <Text color="$gray11" size="sm">
                            {school.school_location}
                          </Text>
                        )}
                      </YStack>
                      <Button
                        size="sm"
                        variant="secondary"
                        backgroundColor="$red9"
                        onPress={() => {
                          Alert.alert(
                            'Leave School',
                            `Are you sure you want to leave ${school.school_name}?`,
                            [
                              { text: 'Cancel', style: 'cancel' },
                              {
                                text: 'Leave',
                                style: 'destructive',
                                onPress: () => leaveSchool(school.school_id),
                              },
                            ],
                          );
                        }}
                        disabled={relationshipsLoading}
                      >
                        <Text color="white">{t('common.leave') || 'Leave'}</Text>
                      </Button>
                    </XStack>
                  ))
                )}
              </YStack>
            </Card>

            {/* Relationship Reviews Section */}
            {profile && (
              <RelationshipReviewSection
                profileUserId={profile.id}
                profileUserRole={profile.role as any}
                profileUserName={profile.full_name || profile.email || 'Unknown User'}
                canReview={userRating.canReview}
                reviews={relationshipReviews}
                onReviewAdded={loadRelationshipReviews}
              />
            )}
              </YStack>
            )}

            {/* Billing Tab */}
            {activeTab === 'billing' && (
              <YStack gap="$4">
                {/* Current Subscription */}
                <Card bordered padding="$4" marginVertical="$2">
                  <YStack gap="$3">
                    <Text size="lg" weight="bold" color="$color">
                      {t('profile.billing.currentPlan') || 'Current Plan'}
                    </Text>
                    <Card padding="$3" backgroundColor="$blue4" borderRadius="$3">
                      <YStack alignItems="center" gap="$2">
                        <Text fontSize="$6" fontWeight="bold" color="$blue11">
                          {t('profile.billing.freePlan') || 'Free Plan'}
                        </Text>
                        <Text fontSize="$3" color="$blue11" textAlign="center">
                          {t('profile.billing.basicAccess') || 'Basic access to learning paths'}
                        </Text>
                        <Text fontSize="$2" color="$blue11" textAlign="center">
                          {t('profile.billing.upgradeForMore') || 'Upgrade for unlimited access and premium features'}
                        </Text>
                      </YStack>
                    </Card>
                  </YStack>
                </Card>

                {/* Subscription Plans */}
                <Card bordered padding="$4" marginVertical="$2">
                  <YStack gap="$3">
                    <XStack justifyContent="space-between" alignItems="center">
                      <Text size="lg" weight="bold" color="$color">
                        {t('profile.billing.availablePlans') || 'Available Plans'}
                      </Text>
                      <Button
                        size="sm"
                        variant="secondary"
                        backgroundColor="$blue9"
                        onPress={fetchSubscriptionPlans}
                        disabled={billingLoading}
                      >
                        <Feather
                          name={billingLoading ? 'loader' : 'refresh-cw'}
                          size={14}
                          color="white"
                        />
                        <Text color="white" ml="$1">
                          {billingLoading ? 'Loading...' : 'Refresh'}
                        </Text>
                      </Button>
                    </XStack>

                    {subscriptionPlans.length === 0 ? (
                      <YStack alignItems="center" padding="$4" gap="$2">
                        <Feather name="credit-card" size={48} color="$gray11" />
                        <Text color="$gray11" textAlign="center">
                          {t('profile.billing.noPlans') || 'No subscription plans available'}
                        </Text>
                        <Button
                          size="sm"
                          variant="secondary"
                          backgroundColor="$blue9"
                          onPress={fetchSubscriptionPlans}
                          marginTop="$2"
                        >
                          <Text color="white">{t('profile.billing.loadPlans') || 'Load Plans'}</Text>
                        </Button>
                      </YStack>
                    ) : (
                      <YStack gap="$3">
                        {subscriptionPlans.map((plan) => {
                          const isCurrent = plan.name === 'Free Plan'; // For now, assume everyone is on free plan
                          const isEnterprise = plan.name === 'Enterprise Plan';
                          const isPro = plan.name === 'Pro Plan';
                          
                          return (
                            <Card 
                              key={plan.id} 
                              padding="$4" 
                              backgroundColor={isCurrent ? '$green4' : isPro ? '$blue4' : isEnterprise ? '$purple4' : '$backgroundHover'}
                              borderRadius="$3"
                              borderWidth={isCurrent ? 2 : 1}
                              borderColor={isCurrent ? '$green8' : isPro ? '$blue8' : isEnterprise ? '$purple8' : '$borderColor'}
                            >
                              <YStack gap="$2">
                                <XStack justifyContent="space-between" alignItems="center">
                                  <Text fontSize="$5" fontWeight="bold" color={isCurrent ? '$green11' : isPro ? '$blue11' : isEnterprise ? '$purple11' : '$color'}>
                                    {plan.name}
                                  </Text>
                                  {isCurrent && (
                                    <XStack
                                      backgroundColor="$green8"
                                      paddingHorizontal={8}
                                      paddingVertical={4}
                                      borderRadius={12}
                                      alignItems="center"
                                      gap={4}
                                    >
                                      <Feather name="check" size={14} color="white" />
                                      <Text fontSize={12} color="white" fontWeight="bold">
                                        {t('profile.billing.current') || 'Current'}
                                      </Text>
                                    </XStack>
                                  )}
                                </XStack>
                                
                                <Text fontSize="$3" color={isCurrent ? '$green11' : isPro ? '$blue11' : isEnterprise ? '$purple11' : '$gray11'}>
                                  {plan.description}
                                </Text>
                                
                                <XStack justifyContent="space-between" alignItems="center" marginTop="$2">
                                  <YStack>
                                    <Text fontSize="$6" fontWeight="bold" color={isCurrent ? '$green11' : isPro ? '$blue11' : isEnterprise ? '$purple11' : '$color'}>
                                      ${plan.price_amount.toFixed(2)}
                                    </Text>
                                    <Text fontSize="$2" color={isCurrent ? '$green11' : isPro ? '$blue11' : isEnterprise ? '$purple11' : '$gray11'}>
                                      {t('profile.billing.perMonth') || 'per month'}
                                    </Text>
                                  </YStack>
                                  
                                  {!isCurrent && (
                                    <Button
                                      size="sm"
                                      variant="secondary"
                                      backgroundColor={isPro ? '$blue9' : isEnterprise ? '$purple9' : '$green9'}
                                      onPress={() => {
                                        // TODO: Implement subscription upgrade
                                        showToast({
                                          title: t('profile.billing.upgradeTitle') || 'Upgrade Plan',
                                          message: `${t('profile.billing.upgradeMessage') || 'Upgrade to'} ${plan.name}`,
                                          type: 'info'
                                        });
                                      }}
                                    >
                                      <Text color="white">
                                        {t('profile.billing.upgrade') || 'Upgrade'}
                                      </Text>
                                    </Button>
                                  )}
                                </XStack>
                                
                                {/* Features */}
                                {plan.features && (
                                  <YStack gap="$1" marginTop="$2">
                                    <Text fontSize="$3" fontWeight="600" color={isCurrent ? '$green11' : isPro ? '$blue11' : isEnterprise ? '$purple11' : '$color'}>
                                      {t('profile.billing.features') || 'Features:'}
                                    </Text>
                                    {Object.entries(plan.features as any).map(([key, value]) => (
                                      <XStack key={key} alignItems="center" gap="$2">
                                        <Feather 
                                          name={value ? "check" : "x"} 
                                          size={12} 
                                          color={value ? (isCurrent ? '#10b981' : isPro ? '#3b82f6' : isEnterprise ? '#8b5cf6' : '#10b981') : '#ef4444'} 
                                        />
                                        <Text fontSize="$2" color={isCurrent ? '$green11' : isPro ? '$blue11' : isEnterprise ? '$purple11' : '$gray11'}>
                                          {key.replace(/_/g, ' ').replace(/^\w/, c => c.toUpperCase())}
                                        </Text>
                                      </XStack>
                                    ))}
                                  </YStack>
                                )}
                              </YStack>
                            </Card>
                          );
                        })}
                      </YStack>
                    )}
                  </YStack>
                </Card>

                {/* Payment History */}
                <Card bordered padding="$4" marginVertical="$2">
                  <YStack gap="$3">
                    <XStack justifyContent="space-between" alignItems="center">
                      <Text size="lg" weight="bold" color="$color">
                        {t('profile.billing.paymentHistory') || 'Payment History'}
                      </Text>
                      <Button
                        size="sm"
                        variant="secondary"
                        backgroundColor="$blue9"
                        onPress={fetchPaymentHistory}
                      >
                        <Feather name="refresh-cw" size={14} color="white" />
                        <Text color="white" ml="$1">
                          {t('common.refresh') || 'Refresh'}
                        </Text>
                      </Button>
                    </XStack>

                    {paymentHistory.length === 0 ? (
                      <YStack alignItems="center" padding="$4" gap="$2">
                        <Feather name="file-text" size={48} color="$gray11" />
                        <Text color="$gray11" textAlign="center">
                          {t('profile.billing.noPayments') || 'No payment history yet'}
                        </Text>
                        <Text color="$gray11" fontSize="$3" textAlign="center">
                          {t('profile.billing.paymentsWillAppear') || 'Your payments will appear here'}
                        </Text>
                      </YStack>
                    ) : (
                      <YStack gap="$2">
                        {paymentHistory.map((payment) => (
                          <Card 
                            key={payment.id} 
                            padding="$3" 
                            backgroundColor="$backgroundHover" 
                            borderRadius="$3"
                          >
                            <XStack justifyContent="space-between" alignItems="center">
                              <YStack flex={1}>
                                <Text fontWeight="bold" color="$color">
                                  {payment.description || t('profile.billing.unknownPayment') || 'Unknown Payment'}
                                </Text>
                                <Text fontSize="$3" color="$gray11">
                                  {new Date(payment.created_at).toLocaleDateString(language === 'sv' ? 'sv-SE' : 'en-US')} • {payment.payment_method}
                                </Text>
                                <Text fontSize="$2" color="$gray11">
                                  ID: {payment.payment_provider_id || payment.id}
                                </Text>
                              </YStack>
                              <YStack alignItems="flex-end">
                                <Text fontSize="$4" fontWeight="bold" color="$color">
                                  ${payment.amount.toFixed(2)} {payment.currency}
                                </Text>
                                <XStack
                                  backgroundColor={payment.status === 'completed' ? '$green8' : payment.status === 'pending' ? '$orange8' : '$red8'}
                                  paddingHorizontal={8}
                                  paddingVertical={2}
                                  borderRadius={8}
                                  alignItems="center"
                                >
                                  <Text fontSize={10} color="white" fontWeight="bold">
                                    {payment.status === 'completed' ? (t('profile.billing.completed') || 'Completed') :
                                     payment.status === 'pending' ? (t('profile.billing.pending') || 'Pending') :
                                     (t('profile.billing.failed') || 'Failed')}
                                  </Text>
                                </XStack>
                              </YStack>
                            </XStack>
                          </Card>
                        ))}
                      </YStack>
                    )}
                  </YStack>
                </Card>
              </YStack>
            )}

            {/* Stats Tab */}
            {activeTab === 'stats' && (
              <YStack gap="$4">
                {/* Driving Statistics Section */}
            <Card bordered padding="$4" marginVertical="$2">
              <YStack gap="$3">
                <XStack justifyContent="space-between" alignItems="center">
                  <Text size="lg" weight="bold" color="$color">
                    {t('profile.stats.title') || 'Driving Statistics'}
                  </Text>
                  <Button
                    size="sm"
                    variant="secondary"
                    backgroundColor="$blue9"
                    onPress={fetchDrivingStats}
                    disabled={statsLoading}
                  >
                    <Feather
                      name={statsLoading ? 'loader' : 'refresh-cw'}
                      size={14}
                      color="white"
                    />
                    <Text color="white" ml="$1">
                      {statsLoading ? 'Loading...' : 'Refresh'}
                    </Text>
                  </Button>
                </XStack>

                {drivingStats ? (
                  <YStack gap="$4">
                    {/* Summary Stats */}
                    <XStack gap="$2" flexWrap="wrap">
                      <Card flex={1} padding="$3" backgroundColor="$blue4" borderRadius="$3">
                        <YStack alignItems="center">
                          <Text fontSize="$6" fontWeight="bold" color="$blue11">
                            {drivingStats.totalRoutes}
                          </Text>
                          <Text fontSize="$2" color="$blue11" textAlign="center">
                            {t('profile.stats.totalRoutes') || 'Total Routes'}
                          </Text>
                        </YStack>
                      </Card>

                      <Card flex={1} padding="$3" backgroundColor="$green4" borderRadius="$3">
                        <YStack alignItems="center">
                          <Text fontSize="$6" fontWeight="bold" color="$green11">
                            {drivingStats.totalDistance.toFixed(1)}
                          </Text>
                          <Text fontSize="$2" color="$green11" textAlign="center">
                            km this week
                          </Text>
                        </YStack>
                      </Card>

                      <Card flex={1} padding="$3" backgroundColor="$orange4" borderRadius="$3">
                        <YStack alignItems="center">
                          <Text fontSize="$6" fontWeight="bold" color="$orange11">
                            {Math.round(drivingStats.totalTime / 60)}h
                          </Text>
                          <Text fontSize="$2" color="$orange11" textAlign="center">
                            {Math.round(drivingStats.totalTime % 60)}m total
                          </Text>
                        </YStack>
                      </Card>
                    </XStack>

                    {/* Weekly Distance Chart */}
                    <YStack gap="$2">
                      <Text fontSize="$4" fontWeight="600" color="$color">
                        {t('profile.stats.weeklyDistance') || '📏 Weekly Distance'}
                      </Text>
                      <BarChart
                        data={{
                          labels: drivingStats.weeklyData.map((day) => day.day),
                          datasets: [
                            {
                              data: drivingStats.weeklyData.map((day) => day.distance),
                            },
                          ],
                        }}
                        width={Dimensions.get('window').width - 80}
                        height={120}
                        yAxisLabel=""
                        yAxisSuffix="km"
                        chartConfig={{
                          backgroundColor: '#1A1A1A',
                          backgroundGradientFrom: '#1A1A1A',
                          backgroundGradientTo: '#1A1A1A',
                          decimalPlaces: 1,
                          color: (opacity = 1) => `rgba(0, 230, 195, ${opacity})`,
                          labelColor: (opacity = 1) => `rgba(255, 255, 255, ${opacity})`,
                          style: { borderRadius: 8 },
                          propsForBackgroundLines: {
                            strokeDasharray: '',
                            stroke: '#333',
                            strokeWidth: 1,
                          },
                        }}
                        style={{
                          marginVertical: 8,
                          borderRadius: 8,
                        }}
                        showValuesOnTopOfBars
                        fromZero
                      />
                      <Text fontSize="$2" color="$gray11" textAlign="center">
                        Average: {drivingStats.averagePerDay.distance.toFixed(1)}{' '}
                        {t('profile.stats.kmPerDay') || 'km per day'}
                      </Text>
                    </YStack>

                    {/* Weekly Time Chart */}
                    <YStack gap="$2">
                      <Text fontSize="$4" fontWeight="600" color="$color">
                        {t('profile.stats.weeklyTime') || 'Weekly Time'}
                      </Text>
                      <BarChart
                        data={{
                          labels: drivingStats.weeklyData.map((day) => day.day),
                          datasets: [
                            {
                              data: drivingStats.weeklyData.map((day) => day.time / 60), // Convert to hours
                            },
                          ],
                        }}
                        width={Dimensions.get('window').width - 80}
                        height={120}
                        yAxisLabel=""
                        yAxisSuffix="h"
                        chartConfig={{
                          backgroundColor: '#1A1A1A',
                          backgroundGradientFrom: '#1A1A1A',
                          backgroundGradientTo: '#1A1A1A',
                          decimalPlaces: 1,
                          color: (opacity = 1) => `rgba(245, 158, 11, ${opacity})`, // Orange color
                          labelColor: (opacity = 1) => `rgba(255, 255, 255, ${opacity})`,
                          style: { borderRadius: 8 },
                          propsForBackgroundLines: {
                            strokeDasharray: '',
                            stroke: '#333',
                            strokeWidth: 1,
                          },
                        }}
                        style={{
                          marginVertical: 8,
                          borderRadius: 8,
                        }}
                        showValuesOnTopOfBars
                        fromZero
                      />
                      <Text fontSize="$2" color="$gray11" textAlign="center">
                        Average: {(drivingStats.averagePerDay.time / 60).toFixed(1)}{' '}
                        {t('profile.stats.hoursPerDay') || 'hours per day'}
                      </Text>
                    </YStack>

                    {/* Most Active Day */}
                    <Card padding="$3" backgroundColor="$backgroundHover" borderRadius="$3">
                      <XStack alignItems="center" justifyContent="center" gap="$2">
                        <Feather name="calendar" size={16} color="#00E6C3" />
                        <Text color="$color" fontWeight="500">
                          {t('profile.stats.mostActiveDays') || 'Most Active Day'}:
                        </Text>
                        <Text color="$color" fontWeight="bold">
                          {drivingStats.mostActiveDay}
                        </Text>
                        <Text color="$gray11" fontSize="$3">
                          (
                          {drivingStats.weeklyData.find((d) => d.day === drivingStats.mostActiveDay)
                            ?.routes || 0}{' '}
                          routes)
                        </Text>
                      </XStack>
                    </Card>
                  </YStack>
                ) : (
                  <YStack alignItems="center" padding="$4" gap="$2">
                    <Feather name="bar-chart-2" size={48} color="$gray11" />
                    <Text color="$gray11" textAlign="center">
                      No driving data available yet
                    </Text>
                    <Text color="$gray11" fontSize="$3" textAlign="center">
                      Start recording routes to see your statistics
                    </Text>
                    <Button
                      size="sm"
                      variant="secondary"
                      backgroundColor="$blue9"
                      onPress={fetchDrivingStats}
                      marginTop="$2"
                    >
                      <Text color="white">{t('profile.checkForData') || 'Check for Data'}</Text>
                    </Button>
                  </YStack>
                )}
              </YStack>
            </Card>
              </YStack>
            )}

          </YStack>
        </YStack>
      </YStack>

      {/* Delete Account Modal */}
      <Modal
        animationType="none"
        transparent={true}
        visible={showDeleteDialog}
        onRequestClose={hideDeleteSheet}
      >
        <Animated.View
          style={{
            flex: 1,
            backgroundColor: 'rgba(0, 0, 0, 0.5)',
            opacity: deleteBackdropOpacity,
          }}
        >
          <View style={{ flex: 1, justifyContent: 'center', alignItems: 'center' }}>
            <Pressable style={{ flex: 1, width: '100%' }} onPress={hideDeleteSheet} />
            <Animated.View
              style={{
                backgroundColor: '$background',
                borderRadius: 20,
                padding: 20,
                width: '90%',
                maxWidth: 400,
                maxHeight: '80%',
                transform: [{ scale: deleteModalScale }],
                shadowColor: '#000',
                shadowOffset: { width: 0, height: 4 },
                shadowOpacity: 0.3,
                shadowRadius: 8,
                elevation: 8,
              }}
            >
              <ScrollView showsVerticalScrollIndicator={false} style={{ flex: 1 }}>
                <YStack gap="$4">
                  {/* Header */}
                  <Text size="xl" weight="bold" color="$color" textAlign="center">
                    {t('deleteAccount.title') || 'Delete Account'}
                  </Text>

                  <Text color="$gray11" textAlign="center">
                    {t('deleteAccount.description') ||
                      'Deleting your account will anonymize your profile. Your content remains unless you choose to remove it below.'}
                  </Text>

                  <YStack gap="$4" marginTop="$4">
                    {/* Delete Options */}
                    <YStack gap="$2" padding="$3" backgroundColor="$backgroundHover" borderRadius="$3">
                      <Text size="md" weight="semibold" color="$color">
                        {t('deleteAccount.deleteOptions') || 'What would you like to delete?'}
                      </Text>
                      
                      <XStack ai="center" jc="space-between">
                        <Text>{t('deleteAccount.deletePrivateRoutes') || 'Delete my private routes'}</Text>
                        <Switch 
                          size="$4"
                          checked={optDeletePrivate} 
                          onCheckedChange={setOptDeletePrivate}
                          backgroundColor={optDeletePrivate ? '$blue8' : '$gray6'}
                        >
                          <Switch.Thumb />
                        </Switch>
                      </XStack>
                      
                      <XStack ai="center" jc="space-between">
                        <Text>{t('deleteAccount.deletePublicRoutes') || 'Delete my public routes'}</Text>
                        <Switch 
                          size="$4"
                          checked={optDeletePublic} 
                          onCheckedChange={setOptDeletePublic}
                          backgroundColor={optDeletePublic ? '$blue8' : '$gray6'}
                        >
                          <Switch.Thumb />
                        </Switch>
                      </XStack>
                      
                      <XStack ai="center" jc="space-between">
                        <Text>{t('deleteAccount.deleteEvents') || 'Delete my events'}</Text>
                        <Switch 
                          size="$4"
                          checked={optDeleteEvents} 
                          onCheckedChange={setOptDeleteEvents}
                          backgroundColor={optDeleteEvents ? '$blue8' : '$gray6'}
                        >
                          <Switch.Thumb />
                        </Switch>
                      </XStack>
                      
                      <XStack ai="center" jc="space-between">
                        <Text>{t('deleteAccount.deleteExercises') || 'Delete my user exercises'}</Text>
                        <Switch 
                          size="$4"
                          checked={optDeleteExercises} 
                          onCheckedChange={setOptDeleteExercises}
                          backgroundColor={optDeleteExercises ? '$blue8' : '$gray6'}
                        >
                          <Switch.Thumb />
                        </Switch>
                      </XStack>
                      
                      <XStack ai="center" jc="space-between">
                        <Text>{t('deleteAccount.deleteReviews') || 'Delete my reviews'}</Text>
                        <Switch 
                          size="$4"
                          checked={optDeleteReviews} 
                          onCheckedChange={setOptDeleteReviews}
                          backgroundColor={optDeleteReviews ? '$blue8' : '$gray6'}
                        >
                          <Switch.Thumb />
                        </Switch>
                      </XStack>
                      
                    </YStack>

                    {/* Transfer Option */}
                    <YStack gap="$2" padding="$3" backgroundColor="$backgroundHover" borderRadius="$3">
                      <Text size="md" weight="semibold" color="$color">
                        {t('deleteAccount.transferToggle') || 'Transfer public content to system account'}
                      </Text>
                      <XStack ai="center" gap="$2">
                        <Switch 
                          size="$4"
                          checked={optTransferPublic} 
                          onCheckedChange={setOptTransferPublic}
                          backgroundColor={optTransferPublic ? '$blue8' : '$gray6'}
                        >
                          <Switch.Thumb />
                        </Switch>
                        <Text size="md" color="$color">
                          {optTransferPublic ? (t('common.yes') || 'Yes') : (t('common.no') || 'No')}
                        </Text>
                      </XStack>
                      <Text color="$gray11" fontSize="$2">
                        {t('deleteAccount.transferHelp') ||
                          'If off, public content will be deleted if that option is selected.'}
                      </Text>
                    </YStack>
                  </YStack>

                  <YStack gap="$2" marginTop="$4">
                    <Button 
                      variant="primary"
                      backgroundColor="$red9"
                      size="lg" 
                      onPress={handleConfirmDeleteAccount}
                    >
                      <Text color="white">{t('deleteAccount.confirm') || 'Delete my account'}</Text>
                    </Button>
                    <Button
                      variant="secondary"
                      size="lg"
                      onPress={hideDeleteSheet}
                    >
                      {t('common.cancel') || 'Cancel'}
                    </Button>
                  </YStack>
                </YStack>
              </ScrollView>
            </Animated.View>
          </View>
        </Animated.View>
      </Modal>

      <Modal
        visible={showRoleModal}
        transparent
        animationType="none"
        onRequestClose={hideRoleSheet}
      >
        <Animated.View
          style={{
            flex: 1,
            backgroundColor: 'rgba(0,0,0,0.5)',
            opacity: roleBackdropOpacity,
          }}
        >
          <View style={{ flex: 1, justifyContent: 'flex-end' }}>
            <Pressable style={{ flex: 1 }} onPress={hideRoleSheet} />
            <Animated.View
              style={{
                transform: [{ translateY: roleSheetTranslateY }],
              }}
            >
              <YStack
                backgroundColor="$background"
                padding="$4"
                paddingBottom={24}
                borderTopLeftRadius="$4"
                borderTopRightRadius="$4"
                gap="$4"
              >
                <Text size="xl" weight="bold" color="$color" textAlign="center">
                  {t('profile.roles.title')}
                </Text>
                <YStack gap="$2">
                  {USER_ROLES.map((role) => (
                    <RadioButton
                      key={role}
                      onPress={() => {
                        setFormData((prev) => ({ ...prev, role: role as UserRole }));
                        hideRoleSheet();
                        updateProfile({
                          role: role as UserRole,
                          role_confirmed: true,
                        });
                      }}
                      title={role === 'student'
                        ? t('profile.roles.student')
                        : role === 'instructor'
                          ? t('profile.roles.instructor')
                          : t('profile.roles.school')}
                      isSelected={formData.role === role}
                    />
                  ))}
                </YStack>
              </YStack>
            </Animated.View>
          </View>
        </Animated.View>
      </Modal>

      <Modal
        visible={showExperienceModal}
        transparent
        animationType="none"
        onRequestClose={hideExperienceSheet}
      >
        <Animated.View
          style={{
            flex: 1,
            backgroundColor: 'rgba(0,0,0,0.5)',
            opacity: experienceBackdropOpacity,
          }}
        >
          <View style={{ flex: 1, justifyContent: 'flex-end' }}>
            <Pressable style={{ flex: 1 }} onPress={hideExperienceSheet} />
            <Animated.View
              style={{
                transform: [{ translateY: experienceSheetTranslateY }],
              }}
            >
              <YStack
                backgroundColor="$background"
                padding="$4"
                paddingBottom={24}
                borderTopLeftRadius="$4"
                borderTopRightRadius="$4"
                gap="$4"
              >
                <Text size="xl" weight="bold" color="$color" textAlign="center">
                  {t('profile.experienceLevels.title')}
                </Text>
                <YStack gap="$2">
                  {EXPERIENCE_LEVELS.map((level) => (
                    <RadioButton
                      key={level}
                      onPress={() => {
                        setFormData((prev) => ({
                          ...prev,
                          experience_level: level as ExperienceLevel,
                        }));
                        hideExperienceSheet();
                        updateProfile({
                          experience_level: level as ExperienceLevel,
                        });
                      }}
                      title={level === 'beginner'
                        ? t('profile.experienceLevels.beginner')
                        : level === 'intermediate'
                          ? t('profile.experienceLevels.intermediate')
                          : t('profile.experienceLevels.advanced')}
                      isSelected={formData.experience_level === level}
                    />
                  ))}
                </YStack>
              </YStack>
            </Animated.View>
          </View>
        </Animated.View>
      </Modal>

      <Modal
        visible={showLanguageModal}
        transparent
        animationType="none"
        onRequestClose={hideLanguageSheet}
      >
        <Animated.View
          style={{
            flex: 1,
            backgroundColor: 'rgba(0,0,0,0.5)',
            opacity: languageBackdropOpacity,
          }}
        >
          <View style={{ flex: 1, justifyContent: 'flex-end' }}>
            <Pressable style={{ flex: 1 }} onPress={hideLanguageSheet} />
            <Animated.View
              style={{
                transform: [{ translateY: languageSheetTranslateY }],
              }}
            >
              <YStack
                backgroundColor="$background"
                padding="$4"
                paddingBottom={24}
                borderTopLeftRadius="$4"
                borderTopRightRadius="$4"
                gap="$4"
              >
                <Text size="xl" weight="bold" color="$color" textAlign="center">
                  {t('settings.language.title')}
                </Text>
                <YStack gap="$2">
                  {LANGUAGES.map((lang) => (
                    <RadioButton
                      key={lang}
                      onPress={async () => {
                        await setLanguage(lang);
                        hideLanguageSheet();
                      }}
                      title={LANGUAGE_LABELS[lang]}
                      isSelected={language === lang}
                    />
                  ))}
                </YStack>
              </YStack>
            </Animated.View>
          </View>
        </Animated.View>
      </Modal>

      {/* Supervisor Selection Modal */}
      <Modal
        visible={showSupervisorModal}
        transparent
        animationType="slide"
        onRequestClose={() => setShowSupervisorModal(false)}
      >
        <Pressable
          style={{ flex: 1, backgroundColor: 'rgba(0,0,0,0.5)' }}
          onPress={() => setShowSupervisorModal(false)}
        >
          <YStack
            position="absolute"
            bottom={0}
            left={0}
            right={0}
            backgroundColor="$background"
            padding="$4"
            borderTopLeftRadius="$4"
            borderTopRightRadius="$4"
            gap="$4"
            maxHeight="80%"
          >
            <Text size="xl" weight="bold" color="$color">
              {t('profile.selectSupervisors') || 'Select Supervisors'}
            </Text>

            <ScrollView style={{ maxHeight: 300 }} showsVerticalScrollIndicator={true}>
              <YStack gap="$2">
                {availableSupervisors.map((supervisor) => {
                  const isSelected = selectedSupervisorIds.includes(supervisor.id);
                  return (
                    <Button
                      key={supervisor.id}
                      onPress={() => {
                        setSelectedSupervisorIds((prev) =>
                          isSelected
                            ? prev.filter((id) => id !== supervisor.id)
                            : [...prev, supervisor.id],
                        );
                      }}
                      variant={isSelected ? 'primary' : 'secondary'}
                      backgroundColor={isSelected ? '$blue10' : undefined}
                      size="lg"
                    >
                      <YStack alignItems="flex-start" width="100%">
                        <Text color={isSelected ? 'white' : '$color'} fontWeight="bold">
                          {supervisor.full_name}
                        </Text>
                        {supervisor.email && (
                          <Text color={isSelected ? 'white' : '$gray11'} fontSize="$3">
                            {supervisor.email}
                          </Text>
                        )}
                      </YStack>
                    </Button>
                  );
                })}
              </YStack>
            </ScrollView>

            <XStack gap="$2">
              <Button
                flex={1}
                onPress={() => setShowSupervisorModal(false)}
                variant="secondary"
                backgroundColor="$backgroundHover"
              >
                {t('common.cancel') || 'Cancel'}
              </Button>
              <Button
                flex={1}
                onPress={joinSupervisors}
                variant="primary"
                backgroundColor="$blue10"
                disabled={selectedSupervisorIds.length === 0}
              >
                {t('profile.addSelected') || 'Add Selected'}
              </Button>
            </XStack>
          </YStack>
        </Pressable>
      </Modal>

      {/* School Selection Modal */}
      <Modal
        visible={showSchoolModal}
        transparent
        animationType="slide"
        onRequestClose={() => setShowSchoolModal(false)}
      >
        <Pressable
          style={{ flex: 1, backgroundColor: 'rgba(0,0,0,0.5)' }}
          onPress={() => setShowSchoolModal(false)}
        >
          <YStack
            position="absolute"
            bottom={0}
            left={0}
            right={0}
            backgroundColor="$background"
            padding="$4"
            borderTopLeftRadius="$4"
            borderTopRightRadius="$4"
            gap="$4"
            maxHeight="80%"
          >
            <Text size="xl" weight="bold" color="$color">
              {t('profile.selectSchool') || 'Select School'}
            </Text>

            <ScrollView style={{ maxHeight: 300 }} showsVerticalScrollIndicator={true}>
              <YStack gap="$2">
                {availableSchools.length === 0 ? (
                  <YStack padding="$4" alignItems="center">
                    <Text color="$gray11" textAlign="center">
                      🏫 No schools available
                    </Text>
                    <Text color="$gray11" fontSize="$3" textAlign="center" marginTop="$2">
                      Check console for debugging info
                    </Text>
                    <Button
                      size="sm"
                      variant="secondary"
                      marginTop="$2"
                      onPress={() => {
                        console.log('🏫 Manual refresh triggered');
                        fetchAvailableSchools();
                      }}
                    >
                      Refresh Schools
                    </Button>
                  </YStack>
                ) : (
                  availableSchools.map((school) => {
                    console.log('🏫 Rendering school:', school);
                    return (
                      <Button
                        key={school.id}
                        onPress={() => joinSchool(school.id)}
                        variant="secondary"
                        size="lg"
                      >
                        <YStack alignItems="flex-start" width="100%">
                          <Text color="$color" fontWeight="bold">
                            {school.name}
                          </Text>
                          {school.location && (
                            <Text color="$gray11" fontSize="$3">
                              {school.location}
                            </Text>
                          )}
                        </YStack>
                      </Button>
                    );
                  })
                )}
              </YStack>
            </ScrollView>

            <Button
              onPress={() => setShowSchoolModal(false)}
              variant="secondary"
              backgroundColor="$backgroundHover"
            >
              {t('common.cancel') || 'Cancel'}
            </Button>
          </YStack>
        </Pressable>
      </Modal>

      {/* Invitation Modal */}
      <Modal
        visible={showInviteModal}
        transparent
        animationType="slide"
        onRequestClose={() => setShowInviteModal(false)}
      >
        <Pressable
          style={{ flex: 1, backgroundColor: 'rgba(0,0,0,0.5)' }}
          onPress={() => setShowInviteModal(false)}
        >
          <YStack
            position="absolute"
            bottom={0}
            left={0}
            right={0}
            backgroundColor="$background"
            padding="$4"
            borderTopLeftRadius="$4"
            borderTopRightRadius="$4"
            gap="$4"
            maxHeight="80%"
          >
            <Text size="xl" weight="bold" color="$color">
              {inviteType === 'supervisor' ? 'Invite Supervisor' : 'Invite Students'}
            </Text>
            <Text color="$gray11" size="sm">
              {inviteType === 'supervisor'
                ? 'Search existing users or enter email addresses to invite new supervisors'
                : 'Search existing users or enter email addresses to invite new students'}
            </Text>
            
            {/* Toggle between search and email invite */}
            <XStack gap="$2" justifyContent="center">
              <Button
                size="sm"
                variant={inviteEmails.length === 0 ? 'primary' : 'secondary'}
                onPress={() => setInviteEmails([])}
              >
                <Text color={inviteEmails.length === 0 ? 'white' : '$color'}>{t('profile.searchExisting') || 'Search Existing'}</Text>
              </Button>
              <Button
                size="sm"
                variant={inviteEmails.length > 0 ? 'primary' : 'secondary'}
                onPress={() => {
                  setInviteEmails(['']);
                  setInvitePasswords(['']);
                  setSearchResults([]);
                }}
              >
                <Text color={inviteEmails.length > 0 ? 'white' : '$color'}>{t('profile.inviteNew') || 'Invite New'}</Text>
              </Button>
              <Button
                size="sm"
                variant="secondary"
                onPress={() => {
                  fetchPendingInvitations();
                  setShowPendingInvites(!showPendingInvites);
                }}
              >
                <Text color="$color">{t('profile.pending') || 'Pending'} ({pendingInvitations.length})</Text>
              </Button>
            </XStack>

            {/* Email invite mode */}
            {inviteEmails.length > 0 ? (
              <YStack gap="$2">
                <Text size="sm" color="$gray11">{t('profile.enterEmailsInstructions') || 'Enter email addresses and passwords (leave password blank for auto-generated)'}</Text>
                
                {/* Custom message field */}
                <YStack gap="$1">
                  <Text size="sm" color="$gray11">{t('profile.personalMessage') || 'Optional personal message:'}</Text>
                  <Input
                    value={inviteCustomMessage}
                    onChangeText={setInviteCustomMessage}
                    placeholder="Add a personal message to your invitation..."
                    multiline
                    numberOfLines={3}
                    textAlignVertical="top"
                  />
                </YStack>
                {inviteEmails.map((email, index) => (
                  <YStack key={index} gap="$1">
                    <XStack gap="$2">
                      <Input
                        flex={1}
                        value={email}
                        onChangeText={(text) => {
                          const newEmails = [...inviteEmails];
                          newEmails[index] = text;
                          setInviteEmails(newEmails);
                        }}
                        placeholder="email@example.com"
                        keyboardType="email-address"
                        autoCapitalize="none"
                      />
                      <Button
                        size="sm"
                        variant="secondary"
                        onPress={() => {
                          const newEmails = inviteEmails.filter((_, i) => i !== index);
                          const newPasswords = invitePasswords.filter((_, i) => i !== index);
                          setInviteEmails(newEmails.length > 0 ? newEmails : ['']);
                          setInvitePasswords(newPasswords.length > 0 ? newPasswords : ['']);
                        }}
                      >
                        <Feather name="x" size={16} />
                      </Button>
                    </XStack>
                    <Input
                      value={invitePasswords[index] || ''}
                      onChangeText={(text) => {
                        const newPasswords = [...invitePasswords];
                        newPasswords[index] = text;
                        setInvitePasswords(newPasswords);
                      }}
                      placeholder="Custom password (optional)"
                      secureTextEntry
                      autoCapitalize="none"
                    />
                  </YStack>
                ))}
                <XStack gap="$2">
                  <Button
                    size="sm"
                    variant="secondary"
                    onPress={() => {
                      setInviteEmails([...inviteEmails, '']);
                      setInvitePasswords([...invitePasswords, '']);
                    }}
                  >
                    <Text>Add Another Email</Text>
                  </Button>
                  <Button
                    size="sm"
                    variant="primary"
                    backgroundColor="$green9"
                    onPress={() => handleBulkInvite()}
                    disabled={!inviteEmails.some(e => e.includes('@'))}
                  >
                    <Text color="white">Send {inviteEmails.filter(e => e.includes('@')).length} Invitation(s)</Text>
                  </Button>
                </XStack>
              </YStack>
            ) : (
              /* Search existing users mode */
              <XStack gap="$2">
                <Input
                  flex={1}
                  value={searchQuery}
                  onChangeText={(text) => {
                    setSearchQuery(text);
                    searchUsers(text);
                  }}
                  placeholder="Search by name or email..."
                  autoCapitalize="none"
                />
                <Button
                  onPress={() => searchUsers(searchQuery)}
                  disabled={searchLoading}
                  variant="secondary"
                >
                  <Feather name="search" size={16} />
                </Button>
              </XStack>
            )}


            <ScrollView style={{ maxHeight: 300 }} showsVerticalScrollIndicator={true}>
              <YStack gap="$2">
                {inviteEmails.length > 0 ? (
                  /* Email invite preview */
                  <Card padding="$4">
                    <Text textAlign="center" color="$gray11" size="sm">
                      Ready to invite {inviteEmails.filter(e => e.includes('@')).length} new {inviteType}(s)
                    </Text>
                  </Card>
                ) : searchLoading ? (
                  <Card padding="$4">
                    <Text textAlign="center" color="$gray11">
                      Searching...
                    </Text>
                  </Card>
                ) : searchResults.length === 0 && searchQuery.length >= 2 ? (
                  <Card padding="$4">
                    <Text textAlign="center" color="$gray11">
                      No users found
                    </Text>
                  </Card>
                ) : (
                  searchResults.map((user) => (
                    <Card key={user.id} padding="$3" pressStyle={{ scale: 0.98 }}>
                      <XStack justifyContent="space-between" alignItems="center">
                        <YStack flex={1}>
                          <Text fontWeight="bold">{user.full_name || 'Unknown User'}</Text>
                          <Text color="$gray11" fontSize="$3">
                            {user.email}
                          </Text>
                        </YStack>
                        <Button
                          onPress={() => sendInvitation(user.id, inviteType!)}
                          variant="secondary"
                          size="sm"
                          backgroundColor="$blue10"
                        >
                          <Text color="white">Invite</Text>
                        </Button>
                      </XStack>
                    </Card>
                  ))
                )}
              </YStack>
            </ScrollView>

            <Button
              onPress={() => setShowInviteModal(false)}
              variant="secondary"
              backgroundColor="$backgroundHover"
            >
              Cancel
            </Button>
          </YStack>
        </Pressable>
      </Modal>

      {/* Student Selector Modal for Teachers/Instructors */}
      <Modal
        visible={showStudentSelector}
        transparent
        animationType="slide"
        onRequestClose={() => setShowStudentSelector(false)}
      >
        <Pressable
          style={{ flex: 1, backgroundColor: 'rgba(0,0,0,0.5)' }}
          onPress={() => setShowStudentSelector(false)}
        >
          <YStack
            position="absolute"
            bottom={0}
            left={0}
            right={0}
            backgroundColor="$background"
            padding="$4"
            borderTopLeftRadius="$4"
            borderTopRightRadius="$4"
            gap="$4"
            maxHeight="80%"
          >
            <Text size="xl" weight="bold" color="$color">
              Select Student to View
            </Text>
            <Text color="$gray11" size="sm">
              Choose a student to view their progress, routes, and exercises
            </Text>

            <ScrollView style={{ maxHeight: 300 }} showsVerticalScrollIndicator={true}>
              <YStack gap="$2">
                {/* Option to view own profile */}
                <Button
                  onPress={() => switchActiveStudent(null)}
                  variant={!activeStudentId ? 'primary' : 'secondary'}
                  backgroundColor={!activeStudentId ? '$blue10' : undefined}
                  size="lg"
                >
                  <YStack alignItems="flex-start" width="100%">
                    <Text color={!activeStudentId ? 'white' : '$color'} fontWeight="bold">
                      My Own Profile
                    </Text>
                    <Text color={!activeStudentId ? 'white' : '$gray11'} fontSize="$3">
                      View your own progress and data
                    </Text>
                  </YStack>
                </Button>

                {/* Students list */}
                {supervisedStudents.length === 0 ? (
                  <YStack padding="$4" alignItems="center">
                    <Text color="$gray11" textAlign="center">
                      No supervised students
                    </Text>
                    <Text color="$gray11" fontSize="$3" textAlign="center" marginTop="$2">
                      Students need to add you as their supervisor first
                    </Text>
                  </YStack>
                ) : (
                  supervisedStudents.map((student) => {
                    const isSelected = activeStudentId === student.id;
                    return (
                      <Button
                        key={student.id}
                        onPress={() => switchActiveStudent(student.id)}
                        variant={isSelected ? 'primary' : 'secondary'}
                        backgroundColor={isSelected ? '$green10' : undefined}
                        size="lg"
                      >
                        <YStack alignItems="flex-start" width="100%">
                          <Text color={isSelected ? 'white' : '$color'} fontWeight="bold">
                            {student.full_name}
                          </Text>
                          {student.email && (
                            <Text color={isSelected ? 'white' : '$gray11'} fontSize="$3">
                              {student.email}
                            </Text>
                          )}
                          {isSelected && (
                            <Text color="white" fontSize="$2" marginTop="$1">
                              Currently Active
                            </Text>
                          )}
                        </YStack>
                      </Button>
                    );
                  })
                )}
              </YStack>
            </ScrollView>

            <Button
              onPress={() => setShowStudentSelector(false)}
              variant="secondary"
              backgroundColor="$backgroundHover"
            >
              {t('common.cancel') || 'Cancel'}
            </Button>
          </YStack>
        </Pressable>
      </Modal>

      {/* Unified Relationship Management Modal */}
      <RelationshipManagementModal
        visible={showRelationshipModal}
        onClose={() => {
          setShowRelationshipModal(false);
          // Refresh pending invitations when modal closes
          fetchPendingInvitations();
        }}
        userRole={getUserRole()}
        supervisedStudents={supervisedStudents}
        onStudentSelect={handleStudentSelection}
        availableSupervisors={getUserRole() === 'student' ? availableSupervisors : availableStudents}
        selectedSupervisorIds={selectedSupervisorIds}
        onSupervisorSelect={setSelectedSupervisorIds}
        onAddSupervisors={addSupervisors}
        onInviteUsers={handleInviteUsers}
        onRefresh={async () => {
          if (canSuperviseStudents()) {
            await fetchSupervisedStudents();
            await fetchAvailableStudents();
            await fetchPendingInvitations();
          } else {
            await fetchAvailableSupervisors();
            await fetchPendingInvitations(); // Also fetch for students
          }
        }}
      />



      {/* Delete Account Dialog */}
      <Modal
        visible={showDeleteDialog}
        transparent
        animationType="slide"
        onRequestClose={() => setShowDeleteDialog(false)}
      >
        <View style={{ flex: 1, backgroundColor: 'rgba(0,0,0,0.4)', justifyContent: 'center', padding: 16 }}>
          <Card padding="$4" backgroundColor="$background" borderRadius="$4">
            <YStack gap="$3">
              <Text fontSize="$6" fontWeight="bold">{t('deleteAccount.title') || 'Delete account'}</Text>
              <Text>
                {t('deleteAccount.description') ||
                  'Deleting your account will anonymize your profile. Your content remains unless you choose to remove it below.'}
              </Text>

              <XStack ai="center" jc="space-between">
                <Text>{t('deleteAccount.deletePrivateRoutes') || 'Delete my private routes'}</Text>
                <Switch checked={optDeletePrivate} onCheckedChange={setOptDeletePrivate} />
              </XStack>
              <XStack ai="center" jc="space-between">
                <Text>{t('deleteAccount.deletePublicRoutes') || 'Delete my public routes'}</Text>
                <Switch checked={optDeletePublic} onCheckedChange={setOptDeletePublic} />
              </XStack>
              <XStack ai="center" jc="space-between">
                <Text>{t('deleteAccount.deleteEvents') || 'Delete my events'}</Text>
                <Switch checked={optDeleteEvents} onCheckedChange={setOptDeleteEvents} />
              </XStack>
              <XStack ai="center" jc="space-between">
                <Text>{t('deleteAccount.deleteExercises') || 'Delete my user exercises'}</Text>
                <Switch checked={optDeleteExercises} onCheckedChange={setOptDeleteExercises} />
              </XStack>
              <XStack ai="center" jc="space-between">
                <Text>{t('deleteAccount.deleteReviews') || 'Delete my reviews'}</Text>
                <Switch checked={optDeleteReviews} onCheckedChange={setOptDeleteReviews} />
              </XStack>

              <XStack ai="center" jc="space-between">
                <Text>{t('deleteAccount.transferToggle') || 'Transfer public content to system account'}</Text>
                <Switch checked={optTransferPublic} onCheckedChange={setOptTransferPublic} />
              </XStack>
              <Text color="$gray11">
                {t('deleteAccount.transferHelp') ||
                  'If off, public content will be deleted if that option is selected.'}
              </Text>

              <XStack gap="$2" mt="$2" jc="flex-end">
                <Button variant="secondary" onPress={() => setShowDeleteDialog(false)}>
                  {t('deleteAccount.cancel') || 'Cancel'}
                </Button>
                <Button variant="primary" onPress={handleConfirmDeleteAccount}>
                  {t('deleteAccount.confirm') || 'Delete my account'}
                </Button>
              </XStack>
            </YStack>
          </Card>
        </View>
      </Modal>

      {/* Removal Review Modal */}
      {removalTargetSupervisor && (
        <RelationshipReviewModal
          visible={showRemovalReviewModal}
          onClose={() => {
            setShowRemovalReviewModal(false);
            setRemovalTargetSupervisor(null);
          }}
          profileUserId={removalTargetSupervisor!.id}
          profileUserRole="instructor"
          profileUserName={removalTargetSupervisor!.name}
          canReview={true}
          reviews={[]}
          onReviewAdded={loadRelationshipReviews}
          title={`Review ${removalTargetSupervisor!.name}`}
          subtitle="Please share your experience before ending this supervisory relationship"
          isRemovalContext={true}
          onRemovalComplete={handleRemovalComplete}
        />
      )}

      {/* Location Selection Modal */}
      <Modal
        visible={showLocationDrawer}
        transparent
        animationType="none"
        onRequestClose={hideLocationSheet}
      >
        <Animated.View
          style={{
            flex: 1,
            backgroundColor: 'rgba(0,0,0,0.5)',
            opacity: locationBackdropOpacity,
          }}
        >
          <View style={{ flex: 1, justifyContent: 'flex-end' }}>
            <Pressable style={{ flex: 1 }} onPress={hideLocationSheet} />
            <Animated.View
              style={{
                transform: [{ translateY: locationSheetTranslateY }],
              }}
            >
              <YStack
                backgroundColor="$background"
                padding="$4"
                paddingBottom={24}
                borderTopLeftRadius="$4"
                borderTopRightRadius="$4"
                gap="$4"
              >
                <Text size="xl" weight="bold" color="$color" textAlign="center">
                  {t('profile.location.selectLocation') || 'Select Your Location'}
                </Text>
                
                {/* Detect My Location Button - always allow override */}
                <Button 
                  variant="secondary" 
                  size="lg" 
                  onPress={detectLocation}
                  disabled={locationLoading}
                  marginBottom="$3"
                >
                  {locationLoading ? (
                    `${(t('profile.location.detectingLocation') || 'Detecting Location').replace('...', '')}${'.'.repeat(dotsCount)}`
                  ) : (
                    t('profile.location.detectLocation') || 'Detect My Location'
                  )}
                </Button>
                
                {/* Clear location chip - Only show if location is set */}
                {formData.location && (
                  <TouchableOpacity 
                    onPress={async () => {
                      try {
                        // Immediately clear form data
                        setFormData((prev) => ({
                          ...prev,
                          location: '',
                          location_lat: null,
                          location_lng: null,
                        }));
                        
                        // Immediately clear from database profile (all location fields)
                        if (user) {
                          await updateProfile({
                            location: '',
                            location_lat: null,
                            location_lng: null,
                          });
                        }
                        
                        // Clear from LocationContext
                        await setUserLocation({
                          name: '',
                          latitude: 0,
                          longitude: 0,
                          source: 'profile',
                          timestamp: new Date().toISOString(),
                        });
                        
                        // Clear search results and close sheet
                        setLocationSearchResults([]);
                        hideLocationSheet();
                        
                        showToast({
                          title: t('common.success') || 'Success',
                          message: t('profile.location.locationCleared') || 'Location cleared',
                          type: 'success'
                        });
                      } catch (error) {
                        console.error('Error clearing location:', error);
                        showToast({
                          title: t('common.error') || 'Error',
                          message: 'Failed to clear location',
                          type: 'error'
                        });
                      }
                    }}
                    style={{
                      flexDirection: 'row',
                      alignItems: 'center',
                      backgroundColor: '$backgroundHover',
                      borderRadius: 20,
                      paddingHorizontal: 12,
                      paddingVertical: 6,
                      alignSelf: 'center',
                      marginBottom: 12,
                    }}
                  >
                    <Text color="$gray11" size="sm">
                      {t('profile.location.clearLocation') || 'Clear Location'}
                    </Text>
                  </TouchableOpacity>
                )}
                
                <FormField
                  placeholder={t('profile.location.searchPlaceholder') || "Search cities... (try 'Stockholm', 'New York', etc.)"}
                  value={formData.location}
                  onChangeText={handleLocationSearch}
                />
                
                <ScrollView style={{ maxHeight: 300 }}>
                  <YStack gap="$1">
                    {locationSearchResults.length === 0 && (
                      <Text size="sm" color="$gray11" textAlign="center" paddingVertical="$4">
                        No locations found. Keep typing to search worldwide.
                      </Text>
                    )}
                    
                    {locationSearchResults.map((locationData, index) => {
                      const locationName = [locationData.city, locationData.region, locationData.country]
                        .filter(Boolean)
                        .join(', ');
                      
                      return (
                        <TouchableOpacity
                          key={index}
                          onPress={() => handleLocationSelect(locationData)}
                          style={[
                            styles.sheetOption,
                            {
                              backgroundColor: formData.location === locationName ? 'rgba(52, 211, 153, 0.1)' : 'transparent',
                              borderWidth: formData.location === locationName ? 1 : 0,
                              borderColor: formData.location === locationName ? '#34D399' : 'transparent',
                            }
                          ]}
                        >
                          <XStack gap={12} padding="$2" alignItems="center">
                            <Feather 
                              name="map-pin" 
                              size={16} 
                              color={formData.location === locationName ? '#34D399' : '#666'} 
                            />
                            <YStack flex={1}>
                              <Text 
                                color={formData.location === locationName ? '#34D399' : '$color'} 
                                size="lg"
                              >
                                {locationName}
                              </Text>
                              <Text size="sm" color="$gray11">
                                {locationData.coords?.latitude.toFixed(4)}, {locationData.coords?.longitude.toFixed(4)}
                              </Text>
                            </YStack>
                            {formData.location === locationName && (
                              <Feather name="check" size={16} color="#34D399" />
                            )}
                          </XStack>
                        </TouchableOpacity>
                      );
                    })}
                  </YStack>
                </ScrollView>
              </YStack>
            </Animated.View>
          </View>
        </Animated.View>
      </Modal>

      {/* Avatar Selection Modal */}
      <Modal
        visible={showAvatarModal}
        transparent
        animationType="none"
        onRequestClose={hideAvatarSheet}
      >
        <Animated.View
          style={{
            flex: 1,
            backgroundColor: 'rgba(0,0,0,0.5)',
            opacity: avatarBackdropOpacity,
          }}
        >
          <Pressable style={{ flex: 1 }} onPress={hideAvatarSheet}>
            <Animated.View
              style={{
                position: 'absolute',
                bottom: 0,
                left: 0,
                right: 0,
                transform: [{ translateY: avatarSheetTranslateY }],
              }}
            >
              <YStack
                backgroundColor="$background"
                padding="$4"
                paddingBottom={24}
                borderTopLeftRadius="$4"
                borderTopRightRadius="$4"
                gap="$4"
              >
                <Text size="xl" weight="bold" color="$color" textAlign="center">
                  Change Avatar
                </Text>
                
                <YStack gap="$1">
                  <TouchableOpacity
                    onPress={() => {
                      hideAvatarSheet();
                      setTimeout(() => handlePickAvatar(false), 300);
                    }}
                    style={[styles.sheetOption, { backgroundColor: 'transparent' }]}
                  >
                    <XStack gap={12} padding="$2" alignItems="center">
                      <Feather name="image" size={20} color="#00E6C3" />
                      <Text color="$color" size="lg">
                        Choose from Library
                      </Text>
                    </XStack>
                  </TouchableOpacity>

                  <TouchableOpacity
                    onPress={() => {
                      hideAvatarSheet();
                      setTimeout(() => handlePickAvatar(true), 300);
                    }}
                    style={[styles.sheetOption, { backgroundColor: 'transparent' }]}
                  >
                    <XStack gap={12} padding="$2" alignItems="center">
                      <Feather name="camera" size={20} color="#00E6C3" />
                      <Text color="$color" size="lg">
                        Take Photo
                      </Text>
                    </XStack>
                  </TouchableOpacity>

                  {formData.avatar_url && (
                    <TouchableOpacity
                      onPress={() => {
                        hideAvatarSheet();
                        setTimeout(() => handleDeleteAvatar(), 300);
                      }}
                      style={[styles.sheetOption, { backgroundColor: 'transparent' }]}
                    >
                      <XStack gap={12} padding="$2" alignItems="center">
                        <Feather name="trash-2" size={20} color="#EF4444" />
                        <Text color="#EF4444" size="lg">
                          Remove Avatar
                        </Text>
                      </XStack>
                    </TouchableOpacity>
                  )}
                </YStack>
              </YStack>
            </Animated.View>
          </Pressable>
        </Animated.View>
      </Modal>

      {/* Developer Tools Modal (Combined Testing & Developer Options) */}
      <Modal
        visible={showDeveloperModal}
        transparent
        animationType="none"
        onRequestClose={hideDeveloperSheet}
      >
        <Animated.View
          style={{
            flex: 1,
            backgroundColor: 'rgba(0,0,0,0.5)',
            opacity: developerBackdropOpacity,
          }}
        >
          <View style={{ flex: 1, justifyContent: 'flex-end' }}>
            <Pressable style={{ flex: 1 }} onPress={hideDeveloperSheet} />
            <Animated.View
              style={{
                transform: [{ translateY: developerSheetTranslateY }],
              }}
            >
              <YStack
                backgroundColor="$background"
                padding="$4"
                paddingBottom={50}
                borderTopLeftRadius="$4"
                borderTopRightRadius="$4"
                gap="$3"
                minHeight="90%"
              >
                <Text size="xl" weight="bold" color="$color" textAlign="center" marginBottom="$2">
                  Developer Tools
                </Text>
                
                <ScrollView style={{ flex: 1 }} showsVerticalScrollIndicator={true}>
                  <YStack gap="$3">
                    
                    {/* Onboarding & Tour Reset Section */}
                    <YStack gap="$2">
                      <Text size="lg" weight="bold" color="$color">Reset Onboarding & Tours</Text>
                      
                      <Button
                        onPress={() => {
                          hideDeveloperSheet();
                          setTimeout(async () => {
                            if (!user?.id) return;
                            try {
                              // Reset all onboarding and tour flags
                              const { error } = await supabase
                                .from('profiles')
                                .update({
                                  interactive_onboarding_completed: false,
                                  interactive_onboarding_version: null,
                                  tour_completed: false,
                                  tour_content_hash: null,
                                  license_plan_completed: false,
                                  role_confirmed: false,
                                  onboarding_completed: false
                                })
                                .eq('id', user.id);
                              
                              if (error) throw error;
                              
                              // Also clear AsyncStorage
                              const AsyncStorage = (await import('@react-native-async-storage/async-storage')).default;
                              await AsyncStorage.multiRemove([
                                'interactive_onboarding',
                                'vromm_onboarding',
                                'tour_completed'
                              ]);
                              
                              showToast({
                                title: '✅ Reset Complete',
                                message: 'All onboarding and tour flags have been reset. Restart the app to see them again.',
                                type: 'success'
                              });
                            } catch (error) {
                              console.error('Error resetting flags:', error);
                              showToast({
                                title: '❌ Error',
                                message: 'Failed to reset flags: ' + (error as Error).message,
                                type: 'error'
                              });
                            }
                          }, 300);
                        }}
                        variant="outlined"
                        size="lg"
                      >
                        Reset All Onboarding & Tours
                      </Button>

                      <Button
                        onPress={() => {
                          hideDeveloperSheet();
                          setTimeout(() => {
                            resetTour();
                            showToast({
                              title: 'Success',
                              message: 'Tour has been reset. Restart the app to see tour badges again.',
                              type: 'success'
                            });
                          }, 300);
                        }}
                        variant="outlined"
                        size="lg"
                      >
                        Reset Tour Only
                      </Button>

                      <Button
                        onPress={() => {
                          hideDeveloperSheet();
                          setTimeout(() => startDatabaseTour(), 300);
                        }}
                        variant="outlined"
                        size="lg"
                      >
                        Start Database Tour
                      </Button>
                    </YStack>

                    {/* Progress & Data Reset Section */}
                    <YStack gap="$2">
                      <Text size="lg" weight="bold" color="$color">Reset User Progress & Data</Text>
                      
                      <Button
                        onPress={() => {
                          hideDeveloperSheet();
                          setTimeout(async () => {
                            if (!user?.id) return;
                            Alert.alert(
                              '⚠️ Reset Learning Progress',
                              'This will delete ALL your exercise completions and learning path progress. This cannot be undone!',
                              [
                                { text: 'Cancel', style: 'cancel' },
                                {
                                  text: 'Reset Progress',
                                  style: 'destructive',
                                  onPress: async () => {
                                    try {
                                      const { error } = await supabase
                                        .from('learning_path_exercise_completions')
                                        .delete()
                                        .eq('user_id', user.id);
                                      
                                      if (error) throw error;
                                      Alert.alert('✅ Reset Complete', 'All learning progress has been reset.');
                                    } catch (error) {
                                      Alert.alert('❌ Error', 'Failed to reset progress: ' + (error as Error).message);
                                    }
                                  }
                                }
                              ]
                            );
                          }, 300);
                        }}
                        variant="outlined"
                        size="lg"
                      >
                        Reset Learning Progress
                      </Button>

                      <Button
                        onPress={() => {
                          hideDeveloperSheet();
                          setTimeout(async () => {
                            if (!user?.id) return;
                            Alert.alert(
                              'Reset All Routes',
                              'This will delete ALL your created, saved, and driven routes. This cannot be undone!',
                              [
                                { text: 'Cancel', style: 'cancel' },
                                {
                                  text: 'Reset Routes',
                                  style: 'destructive',
                                  onPress: async () => {
                                    try {
                                      const promises = [
                                        supabase.from('routes').delete().eq('creator_id', user.id),
                                        supabase.from('saved_routes').delete().eq('user_id', user.id),
                                        supabase.from('driven_routes').delete().eq('user_id', user.id)
                                      ];
                                      
                                      await Promise.all(promises);
                                      Alert.alert('Reset Complete', 'All routes have been reset.');
                                    } catch (error) {
                                      Alert.alert('Error', 'Failed to reset routes: ' + (error as Error).message);
                                    }
                                  }
                                }
                              ]
                            );
                          }, 300);
                        }}
                        variant="outlined"
                        size="lg"
                      >
                        Reset All Routes
                      </Button>

                      <Button
                        onPress={() => {
                          hideDeveloperSheet();
                          setTimeout(async () => {
                            if (!user?.id) return;
                            Alert.alert(
                              'Reset Comments & Reviews',
                              'This will delete ALL your comments and reviews. This cannot be undone!',
                              [
                                { text: 'Cancel', style: 'cancel' },
                                {
                                  text: 'Reset All',
                                  style: 'destructive',
                                  onPress: async () => {
                                    try {
                                      const promises = [
                                        supabase.from('comments').delete().eq('user_id', user.id),
                                        supabase.from('relationship_reviews').delete().eq('reviewer_id', user.id)
                                      ];
                                      
                                      await Promise.all(promises);
                                      Alert.alert('Reset Complete', 'All comments and reviews have been reset.');
                                    } catch (error) {
                                      Alert.alert('Error', 'Failed to reset comments/reviews: ' + (error as Error).message);
                                    }
                                  }
                                }
                              ]
                            );
                          }, 300);
                        }}
                        variant="outlined"
                        size="lg"
                      >
                        Reset Comments & Reviews
                      </Button>

                      <Button
                        onPress={() => {
                          hideDeveloperSheet();
                          setTimeout(async () => {
                            if (!user?.id) return;
                            Alert.alert(
                              'Reset Events & Messages',
                              'This will delete ALL your events and messages. This cannot be undone!',
                              [
                                { text: 'Cancel', style: 'cancel' },
                                {
                                  text: 'Reset All',
                                  style: 'destructive',
                                  onPress: async () => {
                                    try {
                                      const promises = [
                                        supabase.from('events').delete().eq('creator_id', user.id),
                                        supabase.from('chat_messages').delete().eq('sender_id', user.id)
                                      ];
                                      
                                      await Promise.all(promises);
                                      Alert.alert('Reset Complete', 'All events and messages have been reset.');
                                    } catch (error) {
                                      Alert.alert('Error', 'Failed to reset events/messages: ' + (error as Error).message);
                                    }
                                  }
                                }
                              ]
                            );
                          }, 300);
                        }}
                        variant="outlined"
                        size="lg"
                      >
                        Reset Events & Messages
                      </Button>
                    </YStack>

                    {/* Developer Mode Settings */}
                    <YStack gap="$2">
                      <Text size="lg" weight="bold" color="$color">Developer Mode Settings</Text>
                      
                      <XStack justifyContent="space-between" alignItems="center" padding="$3" backgroundColor="$backgroundHover" borderRadius="$3">
                        <YStack flex={1}>
                          <Text color="$color" fontWeight="500">Developer Mode</Text>
                          <Text color="$gray11" fontSize="$3">Show developer tools and testing features</Text>
                        </YStack>
                        <Switch
                          size="$4"
                          checked={(profile as any)?.developer_mode || false}
                          backgroundColor={(profile as any)?.developer_mode ? '$blue8' : '$gray6'}
                          onCheckedChange={async (checked) => {
                            try {
                              if (!user?.id) return;
                              const { error } = await supabase
                                .from('profiles')
                                .update({ developer_mode: checked })
                                .eq('id', user.id);
                              
                              if (error) throw error;
                              
                              // Refresh profile to update UI
                              await refreshProfile();
                              
                              Alert.alert(
                                checked ? 'Developer Mode Enabled' : 'Developer Mode Disabled',
                                checked 
                                  ? 'Developer tools are now available in your profile'
                                  : 'Developer tools have been hidden from your profile'
                              );
                            } catch (error) {
                              console.error('Error updating developer mode:', error);
                              Alert.alert('Error', 'Failed to update developer mode');
                            }
                          }}
                        >
                          <Switch.Thumb />
                        </Switch>
                      </XStack>
                    </YStack>

                    {/* Developer Tools Section */}
                    <YStack gap="$2">
                      <Text size="lg" weight="bold" color="$color">Developer Tools</Text>
                      
                      <Button
                        onPress={() => {
                          hideDeveloperSheet();
                          setTimeout(() => refreshTranslations(), 300);
                        }}
                        variant="outlined"
                        size="lg"
                      >
                        Refresh Translations
                      </Button>

                      <Button
                        onPress={() => {
                          hideDeveloperSheet();
                          setTimeout(async () => {
                            console.log('Testing promotional modal...');
                            checkForPromotionalContent();
                            Alert.alert('Test', 'Promotional modal trigger sent - check console and UI.');
                          }, 300);
                        }}
                        variant="outlined"
                        size="lg"
                      >
                        Test Promotional Modal
                      </Button>

                      <Button
                        onPress={() => {
                          hideDeveloperSheet();
                          setTimeout(() => navigateToOnboardingDemo(), 300);
                        }}
                        variant="outlined"
                        size="lg"
                      >
                        Content Updates Demo
                      </Button>

                      <Button
                        onPress={() => {
                          hideDeveloperSheet();
                          setTimeout(() => navigateToTranslationDemo(), 300);
                        }}
                        variant="outlined"
                        size="lg"
                      >
                        Translation Demo
                      </Button>

                      <Button
                        onPress={() => {
                          hideDeveloperSheet();
                          setTimeout(async () => {
                            try {
                              if (Platform.OS === 'web') {
                                // Web debug mode with CSS
                                const style = document.createElement('style');
                                style.id = 'debug-borders';
                                style.innerHTML = `
                                  * { 
                                    border: 1px solid rgba(255, 0, 0, 0.3) !important; 
                                    position: relative !important;
                                  }
                                  *:before {
                                    content: attr(data-testid) attr(class);
                                    position: absolute;
                                    top: -20px;
                                    left: 0;
                                    background: rgba(255, 0, 0, 0.8);
                                    color: white;
                                    font-size: 10px;
                                    padding: 2px 4px;
                                    z-index: 10000;
                                    pointer-events: none;
                                  }
                                `;
                                
                                const existing = document.getElementById('debug-borders');
                                if (existing) {
                                  existing.remove();
                                  Alert.alert('Debug Mode', 'Element borders disabled');
                                } else {
                                  document.head.appendChild(style);
                                  Alert.alert('Debug Mode', 'Element borders enabled - all elements now have red borders');
                                }
                              } else {
                                // React Native debug mode - toggle state
                                setDebugMode(!debugMode);
                                Alert.alert(
                                  'Debug Mode',
                                  debugMode 
                                    ? 'Visual debugging disabled' 
                                    : 'Visual debugging enabled - components now show borders and dimensions',
                                  [
                                    { text: 'OK' },
                                    {
                                      text: 'Show Performance',
                                      onPress: () => {
                                        const summary = getPerformanceSummary();
                                        Alert.alert('Performance Summary', JSON.stringify(summary, null, 2));
                                      }
                                    }
                                  ]
                                );
                              }
                            } catch (error) {
                              Alert.alert('Error', 'Failed to toggle debug mode');
                            }
                          }, 300);
                        }}
                        variant="outlined"
                        size="lg"
                      >
                        Toggle Debug Mode {debugMode ? '(ON)' : '(OFF)'}
                      </Button>
                      
                      <Button
                        onPress={() => {
                          hideDeveloperSheet();
                          setTimeout(async () => {
                            if (!user?.id) return;
                            Alert.alert(
                              'Nuclear Reset',
                              'This will reset EVERYTHING: onboarding, tours, progress, routes, comments, reviews, events, messages. This cannot be undone!',
                              [
                                { text: 'Cancel', style: 'cancel' },
                                {
                                  text: 'RESET EVERYTHING',
                                  style: 'destructive',
                                  onPress: async () => {
                                    try {
                                      // Reset all flags
                                      await supabase
                                        .from('profiles')
                                        .update({
                                          interactive_onboarding_completed: false,
                                          interactive_onboarding_version: null,
                                          tour_completed: false,
                                          tour_content_hash: null,
                                          license_plan_completed: false,
                                          role_confirmed: false,
                                          onboarding_completed: false
                                        })
                                        .eq('id', user.id);
                                      
                                      const promises = [
                                        supabase.from('learning_path_exercise_completions').delete().eq('user_id', user.id),
                                        supabase.from('routes').delete().eq('creator_id', user.id),
                                        supabase.from('saved_routes').delete().eq('user_id', user.id),
                                        supabase.from('driven_routes').delete().eq('user_id', user.id),
                                        supabase.from('comments').delete().eq('user_id', user.id),
                                        supabase.from('relationship_reviews').delete().eq('reviewer_id', user.id),
                                        supabase.from('events').delete().eq('creator_id', user.id),
                                        supabase.from('chat_messages').delete().eq('sender_id', user.id)
                                      ];
                                      
                                      await Promise.all(promises);
                                      
                                      // Clear AsyncStorage
                                      const AsyncStorage = (await import('@react-native-async-storage/async-storage')).default;
                                      await AsyncStorage.multiRemove([
                                        'interactive_onboarding',
                                        'vromm_onboarding',
                                        'tour_completed'
                                      ]);
                                      
                                      Alert.alert('Nuclear Reset Complete', 'Everything has been reset. Restart the app for a fresh start.');
                                    } catch (error) {
                                      Alert.alert('Error', 'Failed to complete nuclear reset: ' + (error as Error).message);
                                    }
                                  }
                                }
                              ]
                            );
                          }, 300);
                        }}
                        variant="outlined"
                        size="lg"
                        backgroundColor="$red9"
                      >
                        Nuclear Reset (Everything)
                      </Button>
                    </YStack>
                  </YStack>
                </ScrollView>
              </YStack>
            </Animated.View>
          </View>
        </Animated.View>
      </Modal>

      {/* Notification Settings Modal */}
      <Modal
        visible={showNotificationModal}
        transparent
        animationType="none"
        onRequestClose={hideNotificationSheet}
      >
        <Animated.View
          style={{
            flex: 1,
            backgroundColor: 'rgba(0,0,0,0.5)',
            opacity: notificationBackdropOpacity,
          }}
        >
          <View style={{ flex: 1, justifyContent: 'flex-end' }}>
            <Pressable style={{ flex: 1 }} onPress={hideNotificationSheet} />
            <Animated.View
              style={{
                transform: [{ translateY: notificationSheetTranslateY }],
              }}
            >
              <YStack
                backgroundColor="$background"
                padding="$4"
                paddingBottom={50}
                borderTopLeftRadius="$4"
                borderTopRightRadius="$4"
                gap="$3"
                minHeight="40%"
              >
                <Text size="xl" weight="bold" color="$color" textAlign="center" marginBottom="$2">
                  Notification Settings
                </Text>
                
                <ScrollView style={{ flex: 1 }}>
                  <YStack gap="$4">
                    <XStack justifyContent="space-between" alignItems="center">
                      <YStack flex={1}>
                        <Text color="$color" fontWeight="500">
                          Push Notifications
                        </Text>
                        <Text color="$gray11" fontSize="$3">
                          Get notified about messages, routes, and updates
                        </Text>
                      </YStack>
                      <Switch
                        size="$4"
                        checked={true}
                        backgroundColor="$blue8"
                        onCheckedChange={async (checked) => {
                          if (checked) {
                            await pushNotificationService.registerForPushNotifications();
                            Alert.alert(
                              'Notifications Enabled',
                              'You will receive push notifications for important updates.',
                            );
                          } else {
                            Alert.alert(
                              'Feature Not Available',
                              'Notification disabling will be available in a future update.',
                            );
                          }
                        }}
                      >
                        <Switch.Thumb />
                      </Switch>
                    </XStack>

                    <XStack justifyContent="space-between" alignItems="center">
                      <YStack flex={1}>
                        <Text color="$color" fontWeight="500">
                          App Badge
                        </Text>
                        <Text color="$gray11" fontSize="$3">
                          Show unread count on app icon
                        </Text>
                      </YStack>
                      <Switch
                        size="$4"
                        checked={true}
                        backgroundColor="$blue8"
                        onCheckedChange={async (checked) => {
                          if (checked) {
                            await pushNotificationService.updateBadgeCount();
                            Alert.alert('Badge Enabled', 'App icon will show unread count.');
                          } else {
                            await pushNotificationService.setBadgeCount(0);
                            Alert.alert('Badge Disabled', 'App icon badge cleared.');
                          }
                        }}
                      >
                        <Switch.Thumb />
                      </Switch>
                    </XStack>

                    <XStack justifyContent="space-between" alignItems="center">
                      <YStack flex={1}>
                        <Text color="$color" fontWeight="500">
                          Notification Sounds
                        </Text>
                        <Text color="$gray11" fontSize="$3">
                          Play sounds for messages and notifications
                        </Text>
                      </YStack>
                      <Switch
                        size="$4"
                        checked={soundEnabled}
                        backgroundColor={soundEnabled ? '$blue8' : '$gray6'}
                        onCheckedChange={async (checked) => {
                          try {
                            const AsyncStorage = (
                              await import('@react-native-async-storage/async-storage')
                            ).default;
                            await AsyncStorage.setItem(
                              'notification_sound_enabled',
                              checked.toString(),
                            );
                            setSoundEnabled(checked);

                            if (checked) {
                              Alert.alert('Sounds Enabled', 'You will hear notification sounds.');
                              await pushNotificationService.playNotificationSound('notification');
                            } else {
                              Alert.alert('Sounds Disabled', 'Notification sounds turned off.');
                            }
                          } catch (error) {
                            console.error('Error updating sound settings:', error);
                            Alert.alert('Error', 'Failed to update sound settings');
                          }
                        }}
                      >
                        <Switch.Thumb />
                      </Switch>
                    </XStack>

                    <Button
                      variant="outlined"
                      size="lg"
                      onPress={async () => {
                        try {
                          await pushNotificationService.updateBadgeCount();
                          const currentBadge = await pushNotificationService.getBadgeCount();
                          Alert.alert(
                            'Badge Updated',
                            `Current badge count: ${currentBadge}\n\nNote: Badge count may only be visible when the app is published to the App Store.`,
                          );
                        } catch (error) {
                          console.error('Badge update error:', error);
                          Alert.alert('Error', 'Failed to update badge count');
                        }
                      }}
                    >
                      Update Badge Count
                    </Button>

                    <Button
                      variant="outlined"
                      size="lg"
                      onPress={async () => {
                        try {
                          Alert.alert('Test Sounds', 'Choose a sound to test:', [
                            { text: 'Cancel', style: 'cancel' },
                            {
                              text: 'Notification Sound',
                              onPress: async () => {
                                await pushNotificationService.playNotificationSound('notification');
                              },
                            },
                            {
                              text: 'Message Sound',
                              onPress: async () => {
                                await pushNotificationService.playNotificationSound('message');
                              },
                            },
                            {
                              text: 'System Sound',
                              onPress: async () => {
                                await pushNotificationService.playSystemSound();
                              },
                            },
                          ]);
                        } catch (error) {
                          console.error('Test sound error:', error);
                          Alert.alert('Error', 'Failed to play test sound');
                        }
                      }}
                    >
                      Test Sounds
                    </Button>

                    <Button
                      variant="outlined"
                      size="lg"
                      onPress={async () => {
                        try {
                          await pushNotificationService.clearAllNotifications();
                          await pushNotificationService.setBadgeCount(0);
                          Alert.alert('Cleared', 'All notifications and badge count cleared');
                        } catch (error) {
                          console.error('Clear notifications error:', error);
                          Alert.alert('Error', 'Failed to clear notifications');
                        }
                      }}
                    >
                      Clear All Notifications
                    </Button>
                  </YStack>
                </ScrollView>
              </YStack>
            </Animated.View>
          </View>
        </Animated.View>
      </Modal>

      {/* Theme Settings Modal */}
      <Modal
        visible={showThemeModal}
        transparent
        animationType="none"
        onRequestClose={hideThemeSheet}
      >
        <Animated.View
          style={{
            flex: 1,
            backgroundColor: 'rgba(0,0,0,0.5)',
            opacity: themeBackdropOpacity,
          }}
        >
          <View style={{ flex: 1, justifyContent: 'flex-end' }}>
            <Pressable style={{ flex: 1 }} onPress={hideThemeSheet} />
            <Animated.View
              style={{
                transform: [{ translateY: themeSheetTranslateY }],
              }}
            >
              <YStack
                backgroundColor="$background"
                padding="$4"
                paddingBottom={50}
                borderTopLeftRadius="$4"
                borderTopRightRadius="$4"
                gap="$3"
                minHeight="70%"
                maxHeight="90%"
              >
                <Text size="xl" weight="bold" color="$color" textAlign="center" marginBottom="$2">
                  Theme Settings
                </Text>
                
                <YStack gap="$4" flex={1}>
                    {/* System Default - First and Default Option */}
                    <XStack 
                      justifyContent="space-between" 
                      alignItems="center"
                      backgroundColor={(!profile?.theme_preference || profile?.theme_preference === 'system') ? '$blue4' : undefined}
                      padding="$3"
                      borderRadius="$3"
                    >
                      <YStack flex={1}>
                        <Text 
                          color="$color" 
                          fontWeight={(!profile?.theme_preference || profile?.theme_preference === 'system') ? '700' : '500'}
                        >
                          {t('profile.theme.system') || 'System Default'}
                        </Text>
                        <Text color="$gray11" fontSize="$3">
                          {t('profile.theme.systemDescription') || 'Follow your device\'s theme setting'}
                        </Text>
                      </YStack>
                      <RadioButton
                        selected={!profile?.theme_preference || profile?.theme_preference === 'system'}
                        onPress={async () => {
                          try {
                            console.log('🎨 Theme switching to: system');
                            await updateProfile({ theme_preference: 'system' });
                            console.log('🎨 Theme updated successfully to system');
                            showToast({
                              title: 'Theme Updated',
                              message: 'Theme updated to system default',
                              type: 'success'
                            });
                            hideThemeSheet();
                          } catch (error) {
                            console.error('🎨 Theme update failed:', error);
                            showToast({
  title: 'Error',
  message: 'Failed to update theme',
  type: 'error'
});
                          }
                        }}
                      />
                    </XStack>

                    <XStack 
                      justifyContent="space-between" 
                      alignItems="center"
                      backgroundColor={profile?.theme_preference === 'light' ? '$blue4' : undefined}
                      padding="$3"
                      borderRadius="$3"
                    >
                      <YStack flex={1}>
                        <Text 
                          color="$color" 
                          fontWeight={profile?.theme_preference === 'light' ? '700' : '500'}
                        >
                          {t('profile.theme.light') || 'Light Mode'}
                        </Text>
                        <Text color="$gray11" fontSize="$3">
                          {t('profile.theme.lightDescription') || 'Clean, bright interface for daytime use'}
                        </Text>
                      </YStack>
                      <RadioButton
                        selected={profile?.theme_preference === 'light'}
                        onPress={async () => {
                          try {
                            console.log('🎨 Theme switching to: light');
                            console.log('🎨 Before update - profile theme:', profile?.theme_preference);
                            await updateProfile({ theme_preference: 'light' });
                            console.log('🎨 After update - profile theme:', profile?.theme_preference);
                            console.log('🎨 Theme updated successfully to light');
                            console.log('🎨 Current color scheme:', systemColorScheme);
                            showToast({
  title: 'Theme Updated',
  message: 'Theme updated to light mode',
  type: 'success'
});
                            hideThemeSheet();
                          } catch (error) {
                            console.error('🎨 Theme update failed:', error);
                            showToast({
  title: 'Error',
  message: 'Failed to update theme',
  type: 'error'
});
                          }
                        }}
                      />
                    </XStack>

                    <XStack 
                      justifyContent="space-between" 
                      alignItems="center"
                      backgroundColor={profile?.theme_preference === 'dark' ? '$blue4' : undefined}
                      padding="$3"
                      borderRadius="$3"
                    >
                      <YStack flex={1}>
                        <Text 
                          color="$color" 
                          fontWeight={profile?.theme_preference === 'dark' ? '700' : '500'}
                        >
                          {t('profile.theme.dark') || 'Dark Mode'}
                        </Text>
                        <Text color="$gray11" fontSize="$3">
                          {t('profile.theme.darkDescription') || 'Easy on the eyes for low-light environments'}
                        </Text>
                      </YStack>
                      <RadioButton
                        selected={profile?.theme_preference === 'dark'}
                        onPress={async () => {
                          try {
                            console.log('🎨 Theme switching to: dark');
                            await updateProfile({ theme_preference: 'dark' });
                            console.log('🎨 Theme updated successfully to dark');
                            showToast({
  title: 'Theme Updated',
  message: 'Theme updated to dark mode',
  type: 'success'
});
                            hideThemeSheet();
                          } catch (error) {
                            console.error('🎨 Theme update failed:', error);
                            showToast({
  title: 'Error',
  message: 'Failed to update theme',
  type: 'error'
});
                          }
                        }}
                      />
                    </XStack>

                  </YStack>
              </YStack>
            </Animated.View>
          </View>
        </Animated.View>
      </Modal>

      {/* Körkortsplan Modal */}
      <Modal
        animationType="none"
        transparent={true}
        visible={showKorkortsplanModal}
        onRequestClose={hideKorkortsplanSheet}
      >
        <Animated.View
          style={{
            flex: 1,
            backgroundColor: 'rgba(0, 0, 0, 0.5)',
            opacity: korkortsplanBackdropOpacity,
          }}
        >
          <View style={{ flex: 1, justifyContent: 'flex-end' }}>
            <Pressable style={{ flex: 1 }} onPress={hideKorkortsplanSheet} />
            <Animated.View
              style={{
                backgroundColor: '$background',
                borderTopLeftRadius: 20,
                borderTopRightRadius: 20,
                padding: 20,
                minHeight: '60%',
                transform: [{ translateY: korkortsplanSheetTranslateY }],
              }}
            >
              <ScrollView showsVerticalScrollIndicator={false} style={{ flex: 1 }}>
                <YStack gap="$4">
                  {/* Header - matching OnboardingInteractive style (centered, no X) */}
                  <Text size="xl" weight="bold" color="$color" textAlign="center">
                    {t('onboarding.licensePlan.title') || 'Your License Journey'}
                  </Text>

                  <Text color="$gray11" textAlign="center">
                    {t('onboarding.licensePlan.description') || 'Tell us about your experience level, driving goals and vehicle preferences'}
                  </Text>

                  <YStack gap="$4" marginTop="$4">
                    {/* Target License Date with Quick Options */}
                    <YStack gap="$2">
                      <Text weight="bold" size="lg">{t('onboarding.date.title') || 'When do you want your license?'}</Text>
                      
                      {/* Quick Date Options */}
                      {[
                        { label: t('onboarding.date.within3months') || 'Within 3 months', months: 3, key: '3months' },
                        { label: t('onboarding.date.within6months') || 'Within 6 months', months: 6, key: '6months' },
                        { label: t('onboarding.date.within1year') || 'Within 1 year', months: 12, key: '1year' },
                        { label: t('onboarding.date.noSpecific') || 'No specific date', months: 24, key: 'nodate' },
                      ].map((option) => {
                        const optionTargetDate = new Date();
                        optionTargetDate.setMonth(optionTargetDate.getMonth() + option.months);
                        const isSelected = selectedDateOption === option.key;
                        
                        return (
                          <RadioButton
                            key={option.label}
                            onPress={() => {
                              setTargetDate(optionTargetDate);
                              setSelectedDateOption(option.key);
                            }}
                            title={option.label}
                            description={optionTargetDate.toLocaleDateString()}
                            isSelected={isSelected}
                          />
                        );
                      })}
                      
                      {/* Custom Date Picker with Popover - using RadioButton component */}
                      <View ref={dateButtonRef}>
                        <RadioButton
                          onPress={() => {
                            console.log('🗓️ [ProfileScreen] Opening date popover');
                            setSelectedDateOption('custom');
                            setShowDatePopover(true);
                          }}
                          title={t('onboarding.date.pickSpecific') || 'Pick specific date'}
                          description={targetDate ? targetDate.toLocaleDateString() : new Date().toLocaleDateString()}
                          isSelected={selectedDateOption === 'custom'}
                        />
                      </View>
                      
                      <Popover
                        isVisible={showDatePopover}
                        onRequestClose={() => {
                          console.log('🗓️ [ProfileScreen] Popover onRequestClose called');
                          setShowDatePopover(false);
                          // Complete cleanup to prevent any blocking issues
                          setTimeout(() => {
                            console.log('🗓️ [ProfileScreen] Complete cleanup after popover close');
                            setSelectedDateOption('custom');
                          }, 10);
                        }}
                        from={dateButtonRef}
                        placement={'top' as any}
                        backgroundStyle={{ backgroundColor: 'rgba(0,0,0,0.3)' }}
                        popoverStyle={{
                          backgroundColor: '$background',
                          borderRadius: 12,
                          padding: 16,
                          shadowColor: '#000',
                          shadowOffset: { width: 0, height: 4 },
                          shadowOpacity: 0.3,
                          shadowRadius: 12,
                          elevation: 12,
                          width: 380,
                          height: 480,
                          borderWidth: 1,
                          borderColor: '$borderColor',
                        }}
                      >
                        <YStack alignItems="center" gap="$2" width="100%">
                          <Text color="$color" size="lg" weight="semibold" textAlign="center">
                            {t('onboarding.date.selectTarget') || 'Select Target Date'}
                          </Text>
                          
                          {/* Container for full inline DateTimePicker */}
                          <View style={{
                            width: 350,
                            height: 380,
                            backgroundColor: '$background',
                            borderRadius: 8,
                            overflow: 'visible',
                          }}>
                            <DateTimePicker
                              testID="dateTimePicker"
                              value={targetDate || new Date()}
                              mode="date"
                              display="inline"
                              minimumDate={new Date()}
                              maximumDate={(() => {
                                const maxDate = new Date();
                                maxDate.setFullYear(maxDate.getFullYear() + 3);
                                return maxDate;
                              })()}
                              onChange={(event, selectedDate) => {
                                console.log('🗓️ [ProfileScreen] Date changed:', selectedDate?.toLocaleDateString());
                                if (selectedDate) {
                                  setTargetDate(selectedDate);
                                  setSelectedDateOption('custom');
                                  // Don't auto-close - let user press save button
                                  console.log('🗓️ [ProfileScreen] Date updated, waiting for save button');
                                }
                              }}
                              style={{ 
                                width: 350, 
                                height: 380,
                                backgroundColor: '$background',
                              }}
                              themeVariant="dark"
                              accentColor="#00E6C3"
                              locale={language === 'sv' ? 'sv-SE' : 'en-US'}
                            />
                          </View>
                          
                        </YStack>
                      </Popover>
                    </YStack>

                    {/* Theory Test Toggle */}
                    <YStack gap="$2" padding="$3" backgroundColor="$backgroundHover" borderRadius="$3">
                      <Text size="md" weight="semibold" color="$color">
                        {t('onboarding.licensePlan.hasTheory') || 'Have you passed the theory test?'}
                      </Text>
                      <XStack alignItems="center" gap="$2">
                        <Switch 
                          size="$4"
                          checked={hasTheory} 
                          onCheckedChange={setHasTheory}
                          backgroundColor={hasTheory ? '$blue8' : '$gray6'}
                        >
                          <Switch.Thumb />
                        </Switch>
                        <Text size="md" color="$color">
                          {hasTheory ? (t('common.yes') || 'Yes') : (t('common.no') || 'No')}
                        </Text>
                      </XStack>
                    </YStack>

                    {/* Practice Test Toggle */}
                    <YStack gap="$2" padding="$3" backgroundColor="$backgroundHover" borderRadius="$3">
                      <Text size="md" weight="semibold" color="$color">
                        {t('onboarding.licensePlan.hasPractice') || 'Have you passed the practical test?'}
                      </Text>
                      <XStack alignItems="center" gap="$2">
                        <Switch 
                          size="$4"
                          checked={hasPractice} 
                          onCheckedChange={setHasPractice}
                          backgroundColor={hasPractice ? '$blue8' : '$gray6'}
                        >
                          <Switch.Thumb />
                        </Switch>
                        <Text size="md" color="$color">
                          {hasPractice ? (t('common.yes') || 'Yes') : (t('common.no') || 'No')}
                        </Text>
                      </XStack>
                    </YStack>

                    {/* Previous Experience */}
                    <YStack gap="$2">
                      <Text weight="bold" size="lg">{t('onboarding.licensePlan.previousExperience') || 'Previous driving experience'}</Text>
                      <TextArea
                        placeholder={t('onboarding.licensePlan.experiencePlaceholder') || 'Describe your previous driving experience'}
                        value={previousExperience}
                        onChangeText={setPreviousExperience}
                        minHeight={100}
                        backgroundColor="$background"
                        borderColor="$borderColor"
                        color="$color"
                        focusStyle={{
                          borderColor: '$blue8',
                        }}
                      />
                    </YStack>

                    {/* Specific Goals */}
                    <YStack gap="$2">
                      <Text weight="bold" size="lg">{t('onboarding.licensePlan.specificGoals') || 'Specific goals'}</Text>
                      <TextArea
                        placeholder={t('onboarding.licensePlan.goalsPlaceholder') || 'Do you have specific goals with your license?'}
                        value={specificGoals}
                        onChangeText={setSpecificGoals}
                        minHeight={100}
                        backgroundColor="$background"
                        borderColor="$borderColor"
                        color="$color"
                        focusStyle={{
                          borderColor: '$blue8',
                        }}
                      />
                    </YStack>
                  </YStack>

                  <Button variant="primary" size="lg" onPress={handleLicensePlanSubmit} marginTop="$4" disabled={loading}>
                    {loading ? (t('common.saving') || 'Saving...') : (t('onboarding.licensePlan.savePreferences') || 'Save My Preferences')}
                  </Button>
                </YStack>
              </ScrollView>
            </Animated.View>
          </View>
        </Animated.View>
      </Modal>
      
      {/* Lock Modal */}
      <LockModal
        visible={showLockModal}
        onClose={hideLockModal}
        contentType={modalContentType}
        featureName={featureName}
      />
    </Screen>
  );
}<|MERGE_RESOLUTION|>--- conflicted
+++ resolved
@@ -2759,7 +2759,6 @@
       />
 
       <YStack f={1} gap={24}>
-<<<<<<< HEAD
         <Header
           title={t('profile.title')}
           showBack
@@ -2796,8 +2795,6 @@
             </XStack>
           }
         />
-=======
->>>>>>> 6b20aac0
         <YStack gap={24}>
           <YStack gap={24}>
             <YStack alignItems="center" marginTop={24} marginBottom={8}>
